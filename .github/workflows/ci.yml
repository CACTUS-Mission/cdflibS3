name: ci

on: [push, pull_request]

jobs:

  integration:
    runs-on: ${{ matrix.os }}
    strategy:
      matrix:
        os: [ubuntu-latest, windows-latest, macos-latest]
    steps:
    - uses: actions/checkout@v1
    - uses: actions/setup-python@v1
      with:
        python-version: '3.9'
    - run: pip install .[tests]
<<<<<<< HEAD
    - run: pytest --cov --tb=long
    - name: Upload Coverage (unix-like)
      run: bash <(curl -s https://codecov.io/bash)
      if: matrix.os != 'windows-latest'
    - name: Upload Coverage (Windows)
      run: Invoke-WebRequest -Uri "https://codecov.io/bash" -OutFile codecov.sh
      if: matrix.os == 'windows-latest'
=======
    - run: pytest --cov
    - uses: codecov/codecov-action@v2
>>>>>>> 8980989b
<|MERGE_RESOLUTION|>--- conflicted
+++ resolved
@@ -1,6 +1,12 @@
 name: ci
 
-on: [push, pull_request]
+on:
+  push:
+    paths:
+      - "**.py"
+  pull_request:
+    paths:
+      - "**.py"
 
 jobs:
 
@@ -15,15 +21,5 @@
       with:
         python-version: '3.9'
     - run: pip install .[tests]
-<<<<<<< HEAD
     - run: pytest --cov --tb=long
-    - name: Upload Coverage (unix-like)
-      run: bash <(curl -s https://codecov.io/bash)
-      if: matrix.os != 'windows-latest'
-    - name: Upload Coverage (Windows)
-      run: Invoke-WebRequest -Uri "https://codecov.io/bash" -OutFile codecov.sh
-      if: matrix.os == 'windows-latest'
-=======
-    - run: pytest --cov
-    - uses: codecov/codecov-action@v2
->>>>>>> 8980989b
+    - uses: codecov/codecov-action@v2