#!/usr/bin/env python
<<<<<<< HEAD
=======
import pytest
>>>>>>> 2a93a87d
import unittest
import numpy as np
import cdflib
from random import randint

'''
To check code coverage, first:

pip install pytest-cov

Then

pytest --cov

This will run all unit tests.  To view the coverage results:

coverage report
'''

'''
Each of these results were hand checked using either IDL or
other online resources.
'''


<<<<<<< HEAD
class CDFEpochTestCase(unittest.TestCase):

    def test_encode_cdfepoch(self):
        x = cdflib.cdfepoch.encode([62285326000000.0, 62985326000000.0])
        self.assertEqual(x[0], '1973-09-28T23:26:40.000')
        self.assertEqual(x[1], '1995-12-04T19:53:20.000')
        y = cdflib.cdfepoch.encode(62975326000002.0, iso_8601=False)
        self.assertEqual(y, '1995-08-11 02:06:40.002')

=======
def test_encode_cdfepoch():
    x = cdflib.cdfepoch.encode([62285326000000.0, 62985326000000.0])
    assert x[0] == '1973-09-28T23:26:40.000'
    assert x[1] == '1995-12-04T19:53:20.000'

    y = cdflib.cdfepoch.encode(62975326000002.0, iso_8601=False)
    assert y == '11-Aug-1995 02:06:40.002'


class CDFEpochTestCase(unittest.TestCase):

>>>>>>> 2a93a87d
    def test_encode_cdfepoch16(self):
        """
        cdf_encode_epoch16(dcomplex(63300946758.000000, 176214648000.00000)) in IDL
        returns 04-Dec-2005 20:39:28.176.214.654.976

        However, I believe this IDL routine is bugged.  This website:
        https://www.epochconverter.com/seconds-days-since-y0

        shows a correct answer.
<<<<<<< HEAD
        """
        x = cdflib.cdfepoch.encode(np.complex128(63300946758.000000 + 176214648000.00000j))
        self.assertEqual(x, '2005-12-04T20:19:18.176214648000')
        y = cdflib.cdfepoch.encode(np.complex128([33300946758.000000 + 106014648000.00000j,
                                                61234543210.000000 + 000011148000.00000j]), iso_8601=False)
        self.assertEqual(y[0], '1055-04-07 14:59:18.106.014.648.000')
        self.assertEqual(y[1], '1940-06-12 03:20:10.000.011.148.000')
=======
        '''
        x = cdflib.cdfepoch.encode(np.complex128(63300946758.000000 + 176214648000.00000j))
        self.assertEqual(x, '2005-12-04T20:19:18.176214648000')
        y = cdflib.cdfepoch.encode(np.complex128([33300946758.000000 + 106014648000.00000j,
                                                  61234543210.000000 + 000011148000.00000j]),
                                   iso_8601=False)
        self.assertEqual(y[0], '07-Apr-1055 14:59:18.106.014.648.000')
        self.assertEqual(y[1], '12-Jun-1940 03:20:10.000.011.148.000')
>>>>>>> 2a93a87d

    def test_encode_cdftt2000(self):
        x = cdflib.cdfepoch.encode(186999622360321123)
        self.assertEqual(x, '2005-12-04T20:19:18.176321123')
<<<<<<< HEAD
        x1 = cdflib.cdfepoch.encode(186999622360321123, iso_8601=False)
        self.assertEqual(x1, '2005-12-04 20:19:18.176.321.123')
        y = cdflib.cdfepoch.encode([500000000100, 123456789101112131], iso_8601=False)
        self.assertEqual(y[0], '2000-01-01 12:07:15.816.000.100')
        self.assertEqual(y[1], '2003-11-30 09:32:04.917.112.131')
=======
        y = cdflib.cdfepoch.encode([500000000100, 123456789101112131],
                                   iso_8601=False)
        self.assertEqual(y[0], '01-Jan-2000 12:07:15.816.000.100')
        self.assertEqual(y[1], '30-Nov-2003 09:32:04.917.112.131')
>>>>>>> 2a93a87d

    def test_unixtime(self):
        x = cdflib.cdfepoch.unixtime([500000000100, 123456789101112131])
        x = cdflib.cdfepoch.unixtime([500000000100, 123456789101112131])
        y = cdflib.cdfepoch.unixtime(62985326000002.0)
        z = cdflib.cdfepoch.unixtime(np.complex128(63300946758.000000 + 176214648000.00000j), to_np=True)
        self.assertEqual(x[0], 946728435.816)
<<<<<<< HEAD
        self.assertEqual(x[1], 1070184724.917)
        self.assertEqual(y, 818106800.002)
        self.assertIsInstance(z, np.ndarray)
        self.assertEqual(z, 1133727558.000)
=======
        self.assertEqual(x[1], 1070184724.917112)
>>>>>>> 2a93a87d

    def test_breakdown_cdfepoch(self):
        x = cdflib.cdfepoch.breakdown([62285326000000.0, 62985326000000.0])
        # First in the array
        self.assertEqual(x[0][0], 1973)
        self.assertEqual(x[0][1], 9)
        self.assertEqual(x[0][2], 28)
        self.assertEqual(x[0][3], 23)
        self.assertEqual(x[0][4], 26)
        self.assertEqual(x[0][5], 40)
        self.assertEqual(x[0][6], 0)
        # Second in the array
        self.assertEqual(x[1][0], 1995)
        self.assertEqual(x[1][1], 12)
        self.assertEqual(x[1][2], 4)
        self.assertEqual(x[1][3], 19)
        self.assertEqual(x[1][4], 53)
        self.assertEqual(x[1][5], 20)
        self.assertEqual(x[1][6], 0)

    def test_breakdown_cdfepoch16(self):
        x = cdflib.cdfepoch.breakdown(np.complex128(63300946758.000000 + 176214648000.00000j))
        self.assertEqual(x[0], 2005)
        self.assertEqual(x[1], 12)
        self.assertEqual(x[2], 4)
        self.assertEqual(x[3], 20)
        self.assertEqual(x[4], 19)
        self.assertEqual(x[5], 18)
        self.assertEqual(x[6], 176)
        self.assertEqual(x[7], 214)
        self.assertEqual(x[8], 648)
<<<<<<< HEAD
        self.assertEqual(x[9], 0)
=======
        self.assertEqual(x[9], 000)
>>>>>>> 2a93a87d

    def test_breakdown_cdftt2000(self):
        x = cdflib.cdfepoch.breakdown(123456789101112131)
        self.assertEqual(x[0], 2003)
        self.assertEqual(x[1], 11)
        self.assertEqual(x[2], 30)
        self.assertEqual(x[3], 9)
        self.assertEqual(x[4], 32)
        self.assertEqual(x[5], 4)
        self.assertEqual(x[6], 917)
        self.assertEqual(x[7], 112)
        self.assertEqual(x[8], 131)

    def test_compute_cdfepoch(self):
        """
        Using random numbers for the compute tests
<<<<<<< HEAD
        """
        random_time = list()
=======
        '''
        random_time = []
>>>>>>> 2a93a87d
        random_time.append(randint(0, 2018))  # Year
        random_time.append(randint(1, 12))  # Month
        random_time.append(randint(1, 28))  # Date
        random_time.append(randint(0, 23))  # Hour
        random_time.append(randint(0, 59))  # Minute
        random_time.append(randint(0, 59))  # Second
        random_time.append(randint(0, 999))  # Millisecond
        x = cdflib.cdfepoch.breakdown(cdflib.cdfepoch.compute(random_time))
        i = 0
        for t in x:
            self.assertEqual(t, random_time[i], 'Time '+str(random_time) + ' was not equal to ' + str(x))
            i += 1

    def test_compute_cdfepoch16(self):
<<<<<<< HEAD
        random_time = list()
        random_time.append(randint(0, 2018))  # Year
        random_time.append(randint(1, 12))   # Month
        random_time.append(randint(1, 28))   # Date
        random_time.append(randint(0, 23))   # Hour
        random_time.append(randint(0, 59))   # Minute
        random_time.append(randint(0, 59))   # Second
=======
        random_time = []
        random_time.append(randint(0, 2018))  # Year
        random_time.append(randint(1, 12))  # Month
        random_time.append(randint(1, 28))  # Date
        random_time.append(randint(0, 23))  # Hour
        random_time.append(randint(0, 59))  # Minute
        random_time.append(randint(0, 59))  # Second
>>>>>>> 2a93a87d
        random_time.append(randint(0, 999))  # Millisecond
        random_time.append(randint(0, 999))  # Microsecond
        random_time.append(randint(0, 999))  # Nanosecond
        random_time.append(randint(0, 999))  # Picosecond
        x = cdflib.cdfepoch.breakdown(cdflib.cdfepoch.compute(random_time))
        i = 0
        for t in x:
            self.assertEqual(t, random_time[i], 'Time '+str(random_time) + ' was not equal to ' + str(x))
            i += 1

    def test_compute_cdftt2000(self):
<<<<<<< HEAD
        random_time = list()
        random_time.append(randint(0, 2018))  # Year
        random_time.append(randint(1, 12))   # Month
        random_time.append(randint(1, 28))   # Date
        random_time.append(randint(0, 23))   # Hour
        random_time.append(randint(0, 59))   # Minute
        random_time.append(randint(0, 59))   # Second
=======
        random_time = []
        random_time.append(randint(0, 2018))  # Year
        random_time.append(randint(1, 12))  # Month
        random_time.append(randint(1, 28))  # Date
        random_time.append(randint(0, 23))  # Hour
        random_time.append(randint(0, 59))  # Minute
        random_time.append(randint(0, 59))  # Second
>>>>>>> 2a93a87d
        random_time.append(randint(0, 999))  # Millisecond
        random_time.append(randint(0, 999))  # Microsecond
        random_time.append(randint(0, 999))  # Nanosecond
        x = cdflib.cdfepoch.breakdown(cdflib.cdfepoch.compute(random_time))
        i = 0
        for t in x:
            self.assertEqual(t, random_time[i], 'Time '+str(random_time) + ' was not equal to ' + str(x))
            i += 1

    def test_parse_cdfepoch(self):
        x = cdflib.cdfepoch.encode(62567898765432.0)
        self.assertEqual(x, "1982-09-12T11:52:45.432")
        parsed = cdflib.cdfepoch.parse(x)
        self.assertEqual(parsed, 62567898765432.0)

    def test_parse_cdfepoch16(self):
        input_time = np.complex(53467976543.0, 543218654100)
        x = cdflib.cdfepoch.encode(input_time)
        self.assertEqual(x, "1694-05-01T07:42:23.543218654100")
        parsed = cdflib.cdfepoch.parse(x, to_np=True)
        self.assertEqual(parsed, input_time)

    def test_parse_cdftt2000(self):
        input_time = 131415926535793238
        x = cdflib.cdfepoch.encode(input_time)
        self.assertEqual(x, "2004-03-01T12:24:22.351793238")
        parsed = cdflib.cdfepoch.parse(x)
        self.assertEqual(parsed, input_time)

    def test_findepochrange_cdfepoch(self):
        start_time = "2013-12-01T12:24:22.000"
        end_time = "2014-12-01T12:24:22.000"
        x = cdflib.cdfepoch.parse([start_time, end_time])
        time_array = np.arange(x[0], x[1], step=1000000)

        test_start = [2014, 8, 1, 8, 1, 54, 123]
        test_end = [2018, 1, 1, 1, 1, 1, 1]
        index = cdflib.cdfepoch.findepochrange(time_array, starttime=test_start, endtime=test_end)
        # Test that the test_start is less than the first index, but more than one less
        self.assertGreaterEqual(time_array[index[0]], cdflib.cdfepoch.compute(test_start))
        self.assertLessEqual(time_array[index[0]-1], cdflib.cdfepoch.compute(test_start))

        self.assertLessEqual(time_array[index[-1]], cdflib.cdfepoch.compute(test_end))
        return

    def test_findepochrange_cdftt2000(self):
        start_time = "2004-03-01T12:24:22.351793238"
        end_time = "2004-03-01T12:28:22.351793238"
        x = cdflib.cdfepoch.parse([start_time, end_time])
        time_array = np.arange(x[0], x[1], step=1000000)

        test_start = [2004, 3, 1, 12, 25, 54, 123, 111, 98]
        test_end = [2004, 3, 1, 12, 26, 4, 123, 456, 789]
        index = cdflib.cdfepoch.findepochrange(time_array, starttime=test_start, endtime=test_end)
        # Test that the test_start is less than the first index, but more than one less
        self.assertGreaterEqual(time_array[index[0]], cdflib.cdfepoch.compute(test_start))
        self.assertLessEqual(time_array[index[0]-1], cdflib.cdfepoch.compute(test_start))

        self.assertLessEqual(time_array[index[-1]], cdflib.cdfepoch.compute(test_end))
        self.assertGreaterEqual(time_array[index[-1]+1], cdflib.cdfepoch.compute(test_end))
        return

    def test_findepochrange_cdfepoch16(self):
        start_time = "1978-03-10T03:24:22.351793238462"
        end_time = "1978-06-13T01:28:22.338327950466"
        x = cdflib.cdfepoch.parse([start_time, end_time])
        first_int_step = int((x[1].real - x[0].real) / 1000)
        second_int_step = int((x[1].imag - x[0].imag) / 1000)
        time_array = []
        for i in range(0, 1000):
<<<<<<< HEAD
            time_array.append(x[0] + complex(first_int_step * i, second_int_step * i))
=======
            time_array.append(x[0]+complex(first_int_step*i, second_int_step*i))
>>>>>>> 2a93a87d

        test_start = [1978, 6, 10, 3, 24, 22, 351, 793, 238, 462]
        test_end = [1978, 6, 12, 23, 11, 1, 338, 341, 416, 466]
        index = cdflib.cdfepoch.findepochrange(time_array, starttime=test_start, endtime=test_end)

        # Test that the test_start is less than the first index, but more than one less
        self.assertGreaterEqual(time_array[index[0]].real, cdflib.cdfepoch.compute(test_start).real)
        self.assertLessEqual(time_array[index[0] - 1].real, cdflib.cdfepoch.compute(test_start).real)
        self.assertLessEqual(time_array[index[-1]].real, cdflib.cdfepoch.compute(test_end).real)
<<<<<<< HEAD
        self.assertGreaterEqual(time_array[index[-1] + 1].real, cdflib.cdfepoch.compute(test_end).real)
        return
=======
        self.assertGreaterEqual(time_array[index[-1]+1].real, cdflib.cdfepoch.compute(test_end).real)


if __name__ == '__main__':
    pytest.main(['-x', __file__])
>>>>>>> 2a93a87d
<|MERGE_RESOLUTION|>--- conflicted
+++ resolved
@@ -1,8 +1,4 @@
 #!/usr/bin/env python
-<<<<<<< HEAD
-=======
-import pytest
->>>>>>> 2a93a87d
 import unittest
 import numpy as np
 import cdflib
@@ -28,7 +24,6 @@
 '''
 
 
-<<<<<<< HEAD
 class CDFEpochTestCase(unittest.TestCase):
 
     def test_encode_cdfepoch(self):
@@ -38,19 +33,6 @@
         y = cdflib.cdfepoch.encode(62975326000002.0, iso_8601=False)
         self.assertEqual(y, '1995-08-11 02:06:40.002')
 
-=======
-def test_encode_cdfepoch():
-    x = cdflib.cdfepoch.encode([62285326000000.0, 62985326000000.0])
-    assert x[0] == '1973-09-28T23:26:40.000'
-    assert x[1] == '1995-12-04T19:53:20.000'
-
-    y = cdflib.cdfepoch.encode(62975326000002.0, iso_8601=False)
-    assert y == '11-Aug-1995 02:06:40.002'
-
-
-class CDFEpochTestCase(unittest.TestCase):
-
->>>>>>> 2a93a87d
     def test_encode_cdfepoch16(self):
         """
         cdf_encode_epoch16(dcomplex(63300946758.000000, 176214648000.00000)) in IDL
@@ -60,7 +42,6 @@
         https://www.epochconverter.com/seconds-days-since-y0
 
         shows a correct answer.
-<<<<<<< HEAD
         """
         x = cdflib.cdfepoch.encode(np.complex128(63300946758.000000 + 176214648000.00000j))
         self.assertEqual(x, '2005-12-04T20:19:18.176214648000')
@@ -68,32 +49,15 @@
                                                 61234543210.000000 + 000011148000.00000j]), iso_8601=False)
         self.assertEqual(y[0], '1055-04-07 14:59:18.106.014.648.000')
         self.assertEqual(y[1], '1940-06-12 03:20:10.000.011.148.000')
-=======
-        '''
-        x = cdflib.cdfepoch.encode(np.complex128(63300946758.000000 + 176214648000.00000j))
-        self.assertEqual(x, '2005-12-04T20:19:18.176214648000')
-        y = cdflib.cdfepoch.encode(np.complex128([33300946758.000000 + 106014648000.00000j,
-                                                  61234543210.000000 + 000011148000.00000j]),
-                                   iso_8601=False)
-        self.assertEqual(y[0], '07-Apr-1055 14:59:18.106.014.648.000')
-        self.assertEqual(y[1], '12-Jun-1940 03:20:10.000.011.148.000')
->>>>>>> 2a93a87d
 
     def test_encode_cdftt2000(self):
         x = cdflib.cdfepoch.encode(186999622360321123)
         self.assertEqual(x, '2005-12-04T20:19:18.176321123')
-<<<<<<< HEAD
         x1 = cdflib.cdfepoch.encode(186999622360321123, iso_8601=False)
         self.assertEqual(x1, '2005-12-04 20:19:18.176.321.123')
         y = cdflib.cdfepoch.encode([500000000100, 123456789101112131], iso_8601=False)
         self.assertEqual(y[0], '2000-01-01 12:07:15.816.000.100')
         self.assertEqual(y[1], '2003-11-30 09:32:04.917.112.131')
-=======
-        y = cdflib.cdfepoch.encode([500000000100, 123456789101112131],
-                                   iso_8601=False)
-        self.assertEqual(y[0], '01-Jan-2000 12:07:15.816.000.100')
-        self.assertEqual(y[1], '30-Nov-2003 09:32:04.917.112.131')
->>>>>>> 2a93a87d
 
     def test_unixtime(self):
         x = cdflib.cdfepoch.unixtime([500000000100, 123456789101112131])
@@ -101,14 +65,10 @@
         y = cdflib.cdfepoch.unixtime(62985326000002.0)
         z = cdflib.cdfepoch.unixtime(np.complex128(63300946758.000000 + 176214648000.00000j), to_np=True)
         self.assertEqual(x[0], 946728435.816)
-<<<<<<< HEAD
         self.assertEqual(x[1], 1070184724.917)
         self.assertEqual(y, 818106800.002)
         self.assertIsInstance(z, np.ndarray)
         self.assertEqual(z, 1133727558.000)
-=======
-        self.assertEqual(x[1], 1070184724.917112)
->>>>>>> 2a93a87d
 
     def test_breakdown_cdfepoch(self):
         x = cdflib.cdfepoch.breakdown([62285326000000.0, 62985326000000.0])
@@ -140,11 +100,7 @@
         self.assertEqual(x[6], 176)
         self.assertEqual(x[7], 214)
         self.assertEqual(x[8], 648)
-<<<<<<< HEAD
         self.assertEqual(x[9], 0)
-=======
-        self.assertEqual(x[9], 000)
->>>>>>> 2a93a87d
 
     def test_breakdown_cdftt2000(self):
         x = cdflib.cdfepoch.breakdown(123456789101112131)
@@ -161,13 +117,8 @@
     def test_compute_cdfepoch(self):
         """
         Using random numbers for the compute tests
-<<<<<<< HEAD
         """
         random_time = list()
-=======
-        '''
-        random_time = []
->>>>>>> 2a93a87d
         random_time.append(randint(0, 2018))  # Year
         random_time.append(randint(1, 12))  # Month
         random_time.append(randint(1, 28))  # Date
@@ -182,7 +133,6 @@
             i += 1
 
     def test_compute_cdfepoch16(self):
-<<<<<<< HEAD
         random_time = list()
         random_time.append(randint(0, 2018))  # Year
         random_time.append(randint(1, 12))   # Month
@@ -190,15 +140,6 @@
         random_time.append(randint(0, 23))   # Hour
         random_time.append(randint(0, 59))   # Minute
         random_time.append(randint(0, 59))   # Second
-=======
-        random_time = []
-        random_time.append(randint(0, 2018))  # Year
-        random_time.append(randint(1, 12))  # Month
-        random_time.append(randint(1, 28))  # Date
-        random_time.append(randint(0, 23))  # Hour
-        random_time.append(randint(0, 59))  # Minute
-        random_time.append(randint(0, 59))  # Second
->>>>>>> 2a93a87d
         random_time.append(randint(0, 999))  # Millisecond
         random_time.append(randint(0, 999))  # Microsecond
         random_time.append(randint(0, 999))  # Nanosecond
@@ -210,7 +151,6 @@
             i += 1
 
     def test_compute_cdftt2000(self):
-<<<<<<< HEAD
         random_time = list()
         random_time.append(randint(0, 2018))  # Year
         random_time.append(randint(1, 12))   # Month
@@ -218,15 +158,6 @@
         random_time.append(randint(0, 23))   # Hour
         random_time.append(randint(0, 59))   # Minute
         random_time.append(randint(0, 59))   # Second
-=======
-        random_time = []
-        random_time.append(randint(0, 2018))  # Year
-        random_time.append(randint(1, 12))  # Month
-        random_time.append(randint(1, 28))  # Date
-        random_time.append(randint(0, 23))  # Hour
-        random_time.append(randint(0, 59))  # Minute
-        random_time.append(randint(0, 59))  # Second
->>>>>>> 2a93a87d
         random_time.append(randint(0, 999))  # Millisecond
         random_time.append(randint(0, 999))  # Microsecond
         random_time.append(randint(0, 999))  # Nanosecond
@@ -297,11 +228,7 @@
         second_int_step = int((x[1].imag - x[0].imag) / 1000)
         time_array = []
         for i in range(0, 1000):
-<<<<<<< HEAD
             time_array.append(x[0] + complex(first_int_step * i, second_int_step * i))
-=======
-            time_array.append(x[0]+complex(first_int_step*i, second_int_step*i))
->>>>>>> 2a93a87d
 
         test_start = [1978, 6, 10, 3, 24, 22, 351, 793, 238, 462]
         test_end = [1978, 6, 12, 23, 11, 1, 338, 341, 416, 466]
@@ -311,13 +238,5 @@
         self.assertGreaterEqual(time_array[index[0]].real, cdflib.cdfepoch.compute(test_start).real)
         self.assertLessEqual(time_array[index[0] - 1].real, cdflib.cdfepoch.compute(test_start).real)
         self.assertLessEqual(time_array[index[-1]].real, cdflib.cdfepoch.compute(test_end).real)
-<<<<<<< HEAD
         self.assertGreaterEqual(time_array[index[-1] + 1].real, cdflib.cdfepoch.compute(test_end).real)
-        return
-=======
-        self.assertGreaterEqual(time_array[index[-1]+1].real, cdflib.cdfepoch.compute(test_end).real)
-
-
-if __name__ == '__main__':
-    pytest.main(['-x', __file__])
->>>>>>> 2a93a87d
+        return