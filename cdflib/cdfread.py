'''
CDF Class
#########

To begin accessing the data within a CDF file, first create a new CDF class.
This can be done with the following commands::

    import cdflib

    cdf_file = cdflib.CDF('/path/to/cdf_file.cdf')

Then, you can call various functions on the variable.  For example::

    x = cdf_file.varget("NameOfVariable", startrec = 0, endrec = 150)

This command will return all data inside of the variable "Variable1", from
records 0 to 150.

Sample use::


    import cdflib
    swea_cdf_file = cdflib.CDF('/path/to/swea_file.cdf')
    swea_cdf_file.cdf_info()
    x = swea_cdf_file.varget('NameOfVariable')
    swea_cdf_file.close()
    cdflib.cdfread.CDF.getVersion()

@author: Bryan Harter, Michael Liu
'''
import pathlib
import tempfile
import numpy as np
import sys
import struct
import gzip
import hashlib
import cdflib.epochs as epoch


class CDF:
    """
    Main CDF class.

    Parameters
    ----------
    path :
    validate :
    """

    version = 3
    release = 7
    increment = 0

    def __init__(self, path, validate=None):

        path = pathlib.Path(path).expanduser()
        if not path.is_file():
            path = path.with_suffix('.cdf')
            if not path.is_file():
                raise FileNotFoundError('{} not found'.format(path))

        self.file = path

        with self.file.open('rb') as f:
            magic_number = f.read(4).hex()
            compressed_bool = f.read(4).hex()

        if magic_number not in ('cdf30001', 'cdf26002', '0000ffff'):
            raise OSError('{} is not a CDF file or a non-supported CDF!'.format(path))

        self.cdfversion = 3 if magic_number == 'cdf30001' else 2

        self._compressed = not (compressed_bool == '0000ffff')
        self.compressed_file = None

        if self._compressed:
            new_path = self._uncompress_file(path)
            if new_path is None:
                raise OSError("Decompression was unsuccessful.  Only GZIP compression is currently supported.")

            self.compressed_file = self.file
            self.file = new_path

        if (self.cdfversion == 3):
            cdr_info, foffs = self._read_cdr(8)
            gdr_info = self._read_gdr(foffs)
        else:
            cdr_info, foffs = self._read_cdr2(8)
            gdr_info = self._read_gdr2(foffs)

        if cdr_info['md5'] and validate:
            if not self._md5_validation():
                raise OSError('This file fails the md5 checksum.')

        if not cdr_info['format']:
            raise OSError('This package does not support multi-format CDF')

        if cdr_info['encoding'] in (3, 14, 15):
            raise OSError('This package does not support CDFs with this ' +
                          CDF._encoding_token(cdr_info['encoding']) +
                          ' encoding')

        # SET GLOBAL VARIABLES
        self._post25 = cdr_info['post25']
        self._version = cdr_info['version']
        self._encoding = cdr_info['encoding']
        self._majority = CDF._major_token(cdr_info['majority'])
        self._copyright = cdr_info['copyright']
        self._md5 = cdr_info['md5']
        self._first_zvariable = gdr_info['first_zvariable']
        self._first_rvariable = gdr_info['first_rvariable']
        self._first_adr = gdr_info['first_adr']
        self._num_zvariable = gdr_info['num_zvariables']
        self._num_rvariable = gdr_info['num_rvariables']
        self._rvariables_num_dims = gdr_info['rvariables_num_dims']
        self._rvariables_dim_sizes = gdr_info['rvariables_dim_sizes']
        self._num_att = gdr_info['num_attributes']
        self._num_rdim = gdr_info['rvariables_num_dims']
        self._rdim_sizes = gdr_info['rvariables_dim_sizes']
        if (self.cdfversion == 3):
            self._leap_second_updated = gdr_info['leapsecond_updated']

        if self.compressed_file is not None:
            self.compressed_file = None

    def close(self):
        pass

    def cdf_info(self):
        """
        Returns a dictionary that shows the basic CDF information.

        This information includes

                +---------------+--------------------------------------------------------------------------------+
                | ['CDF']       | the name of the CDF                                                            |
                +---------------+--------------------------------------------------------------------------------+
                | ['Version']   | the version of the CDF                                                         |
                +---------------+--------------------------------------------------------------------------------+
                | ['Encoding']  | the endianness of the CDF                                                      |
                +---------------+--------------------------------------------------------------------------------+
                | ['Majority']  | the row/column majority                                                        |
                +---------------+--------------------------------------------------------------------------------+
                | ['zVariables']| the dictionary for zVariable numbers and their corresponding names             |
                +---------------+--------------------------------------------------------------------------------+
                | ['rVariables']| the dictionary for rVariable numbers and their corresponding names             |
                +---------------+--------------------------------------------------------------------------------+
                | ['Attributes']| the dictionary for attribute numbers and their corresponding names and scopes  |
                +---------------+--------------------------------------------------------------------------------+
                | ['Checksum']  | the checksum indicator                                                         |
                +---------------+--------------------------------------------------------------------------------+
                | ['Num_rdim']  | the number of dimensions, applicable only to rVariables                        |
                +---------------+--------------------------------------------------------------------------------+
                | ['rDim_sizes'] | the dimensional sizes, applicable only to rVariables                          |
                +----------------+-------------------------------------------------------------------------------+
                | ['Compressed']| CDF is compressed at the file-level                                            |
                +---------------+--------------------------------------------------------------------------------+
                | ['LeapSecondUpdated']| The last updated for the leap second table, if applicable               |
                +---------------+--------------------------------------------------------------------------------+

        """
        mycdf_info = {}
        mycdf_info['CDF'] = self.file
        mycdf_info['Version'] = self._version
        mycdf_info['Encoding'] = self._encoding
        mycdf_info['Majority'] = self._majority
        mycdf_info['rVariables'], mycdf_info['zVariables'] = self._get_varnames()
        mycdf_info['Attributes'] = self._get_attnames()
        mycdf_info['Copyright'] = self._copyright
        mycdf_info['Checksum'] = self._md5
        mycdf_info['Num_rdim'] = self._num_rdim
        mycdf_info['rDim_sizes'] = self._rdim_sizes
        mycdf_info['Compressed'] = self._compressed
        if (self.cdfversion > 2):
            mycdf_info['LeapSecondUpdated'] = self._leap_second_updated
        return mycdf_info

    def varinq(self, variable):
        """
        Returns a dictionary that shows the basic variable information.

        This information includes
                +-----------------+--------------------------------------------------------------------------------+
                | ['Variable']    | the name of the variable                                                       |
                +-----------------+--------------------------------------------------------------------------------+
                | ['Num']         | the variable number                                                            |
                +-----------------+--------------------------------------------------------------------------------+
                | ['Var_Type']    | the variable type: zVariable or rVariable                                      |
                +-----------------+--------------------------------------------------------------------------------+
                | ['Data_Type']   | the variable's CDF data type                                                   |
                +-----------------+--------------------------------------------------------------------------------+
                | ['Num_Elements']| the number of elements of the variable                                         |
                +-----------------+--------------------------------------------------------------------------------+
                | ['Num_Dims']    | the dimensionality of the variable record                                      |
                +-----------------+--------------------------------------------------------------------------------+
                | ['Dim_Sizes']   | the shape of the variable record                                               |
                +-----------------+--------------------------------------------------------------------------------+
                | ['Sparse']      | the variable's record sparseness                                               |
                +-----------------+--------------------------------------------------------------------------------+
                | ['Last_Rec']    | the maximum written record number (0-based)                                    |
                +-----------------+--------------------------------------------------------------------------------+
                | ['Dim_Vary']    | the dimensional variance(s)                                                    |
                +-----------------+--------------------------------------------------------------------------------+
                | ['Rec_Vary']    | the record variance                                                            |
                +-----------------+--------------------------------------------------------------------------------+
                | ['Pad']         | the padded value if set                                                        |
                +-----------------+--------------------------------------------------------------------------------+
                | ['Compress']    | the GZIP compression level, 0 to 9. 0 if not compressed                        |
                +-----------------+--------------------------------------------------------------------------------+
                | ['Block_Factor']| the blocking factor if the variable is compressed                              |
                +-----------------+--------------------------------------------------------------------------------+

        Parameters
        ----------
        variable :
        """
        vdr_info = self.varget(variable=variable, inq=True)
        if vdr_info is None:
            raise KeyError("Variable {} not found.".format(variable))

        var = {}
        var['Variable'] = vdr_info['name']
        var['Num'] = vdr_info['variable_number']
        var['Var_Type'] = CDF._variable_token(vdr_info['section_type'])
        var['Data_Type'] = vdr_info['data_type']
        var['Data_Type_Description'] = CDF._datatype_token(vdr_info['data_type'])
        var['Num_Elements'] = vdr_info['num_elements']
        var['Num_Dims'] = vdr_info['num_dims']
        var['Dim_Sizes'] = vdr_info['dim_sizes']
        var['Sparse'] = CDF._sparse_token(vdr_info['sparse'])
        var['Last_Rec'] = vdr_info['max_records']
        var['Rec_Vary'] = vdr_info['record_vary']
        var['Dim_Vary'] = vdr_info['dim_vary']
        if ('pad' in vdr_info):
            var['Pad'] = vdr_info['pad']
        var['Compress'] = vdr_info['compression_level']
        if ('blocking_factor' in vdr_info):
            var['Block_Factor'] = vdr_info['blocking_factor']

        return var

    def _read_adr(self, position):
        if (self.cdfversion == 3):
            return self._read_adr3(position)
        else:
            return self._read_adr2(position)

    def attinq(self, attribute=None):
        """
        Get attribute information.
<<<<<<< HEAD

        Parameters
        ----------
        attribute : str, int
            Attribute to get information for.

        Returns
        -------
        dict
            Dictionary of attribute information.
=======
>>>>>>> 4a17c867

        Returns
        -------
        dict
            Dictionary of attribution infromation.
        """
        position = self._first_adr
        if isinstance(attribute, str):
            for _ in range(0, self._num_att):
                name, next_adr = self._read_adr_fast(position)
                if name.strip().lower() == attribute.strip().lower():
                    return self._read_adr(position)

                position = next_adr
            raise KeyError('No attribute {}'.format(attribute))

        elif isinstance(attribute, int):
            if (attribute < 0 or attribute > self._num_zvariable):
                raise KeyError('No attribute {}'.format(attribute))
            for _ in range(0, attribute):
                name, next_adr = self._read_adr_fast(position)
                position = next_adr

            return self._read_adr(position)
        else:
            raise ValueError('attribute keyword must be a string or integer')

    def print_attrs(self):
        """
        Print all attribute information.
        """
        attrs = self._get_attnames()
        print(attrs)
        for x in range(0, self._num_att):
            name = list(attrs[x].keys())[0]
            print('NAME: ' + name + ', NUMBER: ' + str(x) + ', SCOPE: ' + attrs[x][name])
        return attrs

    def attget(self, attribute=None, entry=None, to_np=True):
        """
        Returns the value of the attribute at the entry number provided.

        A variable name can be used instead of its corresponding
        entry number. A dictionary is returned with the following defined keys

                +-----------------+--------------------------------------------------------------------------------+
                | ['Item_Size']   | the number of bytes for each entry value                                       |
                +-----------------+--------------------------------------------------------------------------------+
                | ['Num_Items']   | total number of values extracted                                               |
                +-----------------+--------------------------------------------------------------------------------+
                | ['Data_Type']   | the CDF data type                                                              |
                +-----------------+--------------------------------------------------------------------------------+
                | ['Data']        | retrieved attribute data as a scalar value, a numpy array or a string          |
                +-----------------+--------------------------------------------------------------------------------+

        Parameters
        ----------
        attribute : str, int, optional
            Attribute name or number to get.
        entry : int, optional
        tp_np : bool, optional
        """
        # Starting position
        position = self._first_adr

        # Get Correct ADR
        adr_info = None
        if isinstance(attribute, str):
            for _ in range(0, self._num_att):
                name, next_adr = self._read_adr_fast(position)
                if (name.strip().lower() == attribute.strip().lower()):
                    adr_info = self._read_adr(position)
                    break
                else:
                    position = next_adr

            if adr_info is None:
                raise KeyError('No attribute {}'.format(attribute))

        elif isinstance(attribute, int):
            if (attribute < 0) or (attribute > self._num_att):
                raise KeyError('No attribute {}'.format(attribute))
            if not isinstance(entry, int):
                raise TypeError('{} has to be a number.'.format(entry))

            for _ in range(0, attribute):
                name, next_adr = self._read_adr_fast(position)
                position = next_adr
            adr_info = self._read_adr(position)
        else:
            print('Please set attribute keyword equal to the name or ',
                  'number of an attribute')
            for x in range(0, self._num_att):
                name, next_adr = self._read_adr_fast(position)
                print('NAME:' + name + ' NUMBER: ' + str(x))
                position = next_adr
            return

        # Find the correct entry from the "entry" variable
        if adr_info['scope'] == 1:
            if not isinstance(entry, int):
                print('Global entry should be an integer')
                return
            num_entry_string = 'num_gr_entry'
            first_entry_string = 'first_gr_entry'
            max_entry_string = 'max_gr_entry'
            entry_num = entry
        else:
            var_num = -1
            zvar = False
            if isinstance(entry, str):
                # a zVariable?
                positionx = self._first_zvariable
                for x in range(0, self._num_zvariable):
                    if (self.cdfversion == 3):
                        name, vdr_next = self._read_vdr_fast(positionx)
                    else:
                        name, vdr_next = self._read_vdr_fast2(positionx)
                    if (name.strip().lower() == entry.strip().lower()):
                        var_num = x
                        zvar = True
                        break
                    positionx = vdr_next
                if var_num == -1:
                    # a rVariable?
                    positionx = self._first_rvariable
                    for x in range(0, self._num_rvariable):
                        if (self.cdfversion == 3):
                            name, vdr_next = self._read_vdr_fast(positionx)
                        else:
                            name, vdr_next = self._read_vdr_fast2(positionx)
                        if (name.strip().lower() == entry.strip().lower()):
                            var_num = x
                            break
                        positionx = vdr_next
                if var_num == -1:
                    print('No variable by this name:', entry)
                    return
                entry_num = var_num
            else:
                if (self._num_zvariable > 0 and self._num_rvariable > 0):
                    print('This CDF has both r and z variables. Use variable name')
                    return
                if self._num_zvariable > 0:
                    zvar = True
                entry_num = entry
            if zvar:
                num_entry_string = 'num_z_entry'
                first_entry_string = 'first_z_entry'
                max_entry_string = 'max_z_entry'
            else:
                num_entry_string = 'num_gr_entry'
                first_entry_string = 'first_gr_entry'
                max_entry_string = 'max_gr_entry'
        if entry_num > adr_info[max_entry_string]:
            print('The entry does not exist')
            return
        return self._get_attdata(adr_info, entry_num, adr_info[num_entry_string],
                                 adr_info[first_entry_string], to_np=to_np)

    def varget(self, variable=None, epoch=None, starttime=None,
               endtime=None, startrec=0, endrec=None,
               record_range_only=False, inq=False, expand=False,
               to_np=True):
        """
        Returns the variable data.

        Variable can be entered either
        a name or a variable number. By default, it returns a
        'numpy.ndarray' or 'list' class object, depending on the
        data type, with the variable data and its specification.

        If "expand" is set as True, a dictionary is returned
        with the following defined keys for the output

                +-----------------+--------------------------------------------------------------------------------+
                | ['Rec_Ndim']         | the dimension number of each variable record                              |
                +-----------------+--------------------------------------------------------------------------------+
                | ['Rec_Shape']        | the shape of the variable record dimensions                               |
                +-----------------+--------------------------------------------------------------------------------+
                | ['Num_Records']      | the total number of records                                               |
                +-----------------+--------------------------------------------------------------------------------+
                | ['Records_Returned'] | the number of records retrieved                                           |
                +-----------------+--------------------------------------------------------------------------------+
                | ['Data_Type']        | the CDF data type                                                         |
                +-----------------+--------------------------------------------------------------------------------+
                | ['Data']             | retrieved variable data                                                   |
                +-----------------+--------------------------------------------------------------------------------+
                | ['Real_Records']     | Record numbers for real data for sparse record variable in list           |
                +-----------------+--------------------------------------------------------------------------------+

        By default, the full variable data is returned. To acquire
        only a portion of the data for a record-varying variable,
        either the time or record (0-based) range can be specified.
        'epoch' can be used to specify which time variable this
        variable depends on and is to be searched for the time range.
        For the ISTP-compliant CDFs, the time variable will come from
        the attribute 'DEPEND_0' from this variable. The function will
        automatically search for it thus no need to specify 'epoch'.
        If either the start or end time is not specified,
        the possible minimum or maximum value for the specific epoch
        data type is assumed. If either the start or end record is not
        specified, the range starts at 0 or/and ends at the last of the
        written data.

        The start (and end) time should be presented in a list as:
        [year month day hour minute second millisec] for CDF_EPOCH
        [year month day hour minute second millisec microsec nanosec picosec] for CDF_EPOCH16
        [year month day hour minute second millisec microsec nanosec] for CDF_TIME_TT2000
        If not enough time components are presented, only the last item can have the floating
        portion for the sub-time components.

        Note: CDF's CDF_EPOCH16 data type uses 2 8-byte doubles for each data value.
        In Python, each value is presented as a complex or numpy.complex128.
        """
        if (isinstance(variable, int) and self._num_zvariable > 0 and
                self._num_rvariable > 0):
            print('This CDF has both r and z variables. Use variable name')
            return


        if ((starttime is not None or endtime is not None) and
                (startrec != 0 or endrec is not None)):
            print('Can\'t specify both time and record range')
            return

        if isinstance(variable, str):
            # Check z variables for the name, then r variables
            position = self._first_zvariable
            num_variables = self._num_zvariable
            vdr_info = None
            for zVar in [1, 0]:
                for _ in range(0, num_variables):
                    if (self.cdfversion == 3):
                        name, vdr_next = self._read_vdr_fast(position)
                    else:
                        name, vdr_next = self._read_vdr_fast2(position)
                    if name.strip().lower() == variable.strip().lower():
                        if (self.cdfversion == 3):
                            vdr_info = self._read_vdr(position)
                        else:
                            vdr_info = self._read_vdr2(position)
                        break
                    position = vdr_next
                position = self._first_rvariable
                num_variables = self._num_rvariable
            if vdr_info is None:
                print("Variable name not found.")
                return
        elif isinstance(variable, int):
            if self._num_zvariable > 0:
                position = self._first_zvariable
                num_variable = self._num_zvariable
                # zVar = True
            elif self._num_rvariable > 0:
                position = self._first_rvariable
                num_variable = self._num_rvariable
                # zVar = False
            if (variable < 0 or variable >= num_variable):
                print('No variable by this number:', variable)
                return
            for _ in range(0, variable):
                if (self.cdfversion == 3):
                    name, next_vdr = self._read_vdr_fast(position)
                else:
                    name, next_vdr = self._read_vdr_fast2(position)
                position = next_vdr
            if (self.cdfversion == 3):
                vdr_info = self._read_vdr(position)
            else:
                vdr_info = self._read_vdr2(position)
        else:
            print('Please set variable keyword equal to the name or ',
                  'number of an variable')
            rvars, zvars = self._get_varnames()
            print("RVARIABLES: ")
            for x in rvars:
                print("NAME: " + str(x))
            print("ZVARIABLES: ")
            for x in zvars:
                print("NAME: " + str(x))
            return

        if inq:
            return vdr_info
        else:
            if (vdr_info['max_records'] < 0):
                    # print('No data is written for this variable')
                return None
            return self._read_vardata(vdr_info, epoch=epoch, starttime=starttime, endtime=endtime,
                                      startrec=startrec, endrec=endrec, record_range_only=record_range_only,
                                      expand=expand, to_np=to_np)

    def epochrange(self, epoch=None, starttime=None, endtime=None):
        """
        Get epoch range.

        Returns a list of the record numbers, representing the
        corresponding starting and ending records within the time
        range from the epoch data. A None is returned if there is no
        data either written or found in the time range.
        """
        return self.varget(variable=epoch, starttime=starttime,
                           endtime=endtime, record_range_only=True)

    def globalattsget(self, expand=False, to_np=True):
        """
        Gets all global attributes.

        This function returns all of the global attribute entries,
        in a dictionary (in the form of 'attribute': {entry: value}
        pair) from a CDF. If there is no entry found, None is
        returned. If expand is entered with non-False, then each
        entry's data type is also returned in a list form as
        [entry, 'CDF_xxxx']. For attributes without any entries,
        they will also return with None value.
        """
        byte_loc = self._first_adr
        return_dict = {}
        for _ in range(0, self._num_att):
            adr_info = self._read_adr(byte_loc)

            if (adr_info['scope'] != 1):
                byte_loc = adr_info['next_adr_location']
                continue
            if (adr_info['num_gr_entry'] == 0):
                if (expand is not False):
                    return_dict[adr_info['name']] = None
                byte_loc = adr_info['next_adr_location']
                continue
            if (expand is False):
                entries = []
            else:
                entries = {}
            aedr_byte_loc = adr_info['first_gr_entry']
            for _ in range(0, adr_info['num_gr_entry']):
                if (self.cdfversion == 3):
                    aedr_info = self._read_aedr(aedr_byte_loc, to_np=to_np)
                else:
                    aedr_info = self._read_aedr2(aedr_byte_loc, to_np=to_np)
                entryData = aedr_info['entry']
                if (expand is False):
                    entries.append(entryData)
                else:
                    entryWithType = []
                    if (isinstance(entryData, str)):
                        entryWithType.append(entryData)
                    else:
                        dataType = aedr_info['data_type']
                        if (len(entryData.tolist()) == 1):
                            if (dataType != 31 and dataType != 32 and dataType != 33):
                                entryWithType.append(entryData.tolist()[0])
                            else:
                                if (dataType != 33):
                                    entryWithType.append(epoch.CDFepoch.encode(entryData.tolist()[0],
                                                                               iso_8601=False))
                                else:
                                    entryWithType.append(epoch.CDFepoch.encode(entryData.tolist()[0]))
                        else:
                            if (dataType != 31 and dataType != 32 and dataType != 33):
                                entryWithType.append(entryData.tolist())
                            else:
                                if (dataType != 33):
                                    entryWithType.append(epoch.CDFepoch.encode(entryData.tolist(),
                                                                               iso_8601=False))
                                else:
                                    entryWithType.append(epoch.CDFepoch.encode(entryData.tolist()))
                    entryWithType.append(CDF._datatype_token(aedr_info['data_type']))
                    entries[aedr_info['entry_num']] = entryWithType
                aedr_byte_loc = aedr_info['next_aedr']

            if (len(entries) != 0):
                if (expand is False):
                    if (len(entries) == 1):
                        return_dict[adr_info['name']] = entries[0]
                    else:
                        return_dict[adr_info['name']] = entries
                else:
                    return_dict[adr_info['name']] = entries
            byte_loc = adr_info['next_adr_location']

        return return_dict

    def varattsget(self, variable=None, expand=False, to_np=True):
        """
        Gets all variable attributes.

        Unlike attget, which returns a single attribute entry value,
        this function returns all of the variable attribute entries,
        in a dictionary (in the form of 'attribute': value pair) for
        a variable. If there is no entry found, None is returned.
        If no variable name is provided, a list of variables are printed.
        If expand is entered with non-False, then each entry's data
        type is also returned in a list form as [entry, 'CDF_xxxx'].
        For attributes without any entries, they will also return with
        None value.
        """
        if (isinstance(variable, int) and self._num_zvariable > 0 and self._num_rvariable > 0):
            print('This CDF has both r and z variables. Use variable name')
            return None
        if isinstance(variable, str):
            position = self._first_zvariable
            num_variables = self._num_zvariable
            for zVar in [1, 0]:
                for _ in range(0, num_variables):
                    if (self.cdfversion == 3):
                        name, vdr_next = self._read_vdr_fast(position)
                    else:
                        name, vdr_next = self._read_vdr_fast2(position)
                    if name.strip().lower() == variable.strip().lower():
                        if (self.cdfversion == 3):
                            vdr_info = self._read_vdr(position)
                        else:
                            vdr_info = self._read_vdr2(position)
                        return self._read_varatts(vdr_info['variable_number'], zVar, expand, to_np=to_np)
                    position = vdr_next
                position = self._first_rvariable
                num_variables = self._num_rvariable
            print('No variable by this name:', variable)
            return None
        elif isinstance(variable, int):
            if self._num_zvariable > 0:
                num_variable = self._num_zvariable
                zVar = True
            else:
                num_variable = self._num_rvariable
                zVar = False
            if (variable < 0 or variable >= num_variable):
                print('No variable by this number:', variable)
                return None
            return self._read_varatts(variable, zVar, expand, to_np=to_np)
        else:
            print('Please set variable keyword equal to the name or ',
                  'number of an variable')
            rvars, zvars = self._get_varnames()
            print("RVARIABLES: ")
            for x in rvars:
                print("NAME: " + str(x))
            print("ZVARIABLES: ")
            for x in zvars:
                print("NAME: " + str(x))
            return

    def _uncompress_file(self, path):
        '''
        Writes the current file into a file in the temporary directory.

        If that doesn't work, create a new file in the CDFs directory.
        '''

        with self.file.open('rb') as f:
            if (self.cdfversion == 3):
                data_start, data_size, cType, _ = self._read_ccr(8)
            else:
                data_start, data_size, cType, _ = self._read_ccr2(8)

            if cType != 5:
                return
            f.seek(data_start)
            decompressed_data = gzip.decompress(f.read(data_size))

        newpath = pathlib.Path(tempfile.NamedTemporaryFile(suffix='.cdf').name)
        with newpath.open('wb') as g:
            g.write(bytearray.fromhex('cdf30001'))
            g.write(bytearray.fromhex('0000ffff'))
            g.write(decompressed_data)

        return newpath

    def _read_ccr(self, byte_loc):
        with self.file.open('rb') as f:
            f.seek(byte_loc, 0)
            block_size = int.from_bytes(f.read(8), 'big')
            f.seek(byte_loc+12)
            cproffset = int.from_bytes(f.read(8), 'big')

        data_start = byte_loc + 32
        data_size = block_size - 32
        cType, cParams = self._read_cpr(cproffset)

        return data_start, data_size, cType, cParams

    def _read_ccr2(self, byte_loc):
        with self.file.open('rb') as f:
            f.seek(byte_loc, 0)
            block_size = int.from_bytes(f.read(4), 'big')
            f.seek(byte_loc+8)
            cproffset = int.from_bytes(f.read(4), 'big')

        data_start = byte_loc + 20
        data_size = block_size - 20
        cType, cParams = self._read_cpr2(cproffset)

        return data_start, data_size, cType, cParams

    def _read_cpr(self, byte_loc):
        with self.file.open('rb') as f:
            f.seek(byte_loc, 0)
            block_size = int.from_bytes(f.read(8), 'big')
            cpr = f.read(block_size-8)

        cType = int.from_bytes(cpr[4:8], 'big')
        cParams = int.from_bytes(cpr[16:20], 'big')

        return cType, cParams

    def _read_cpr2(self, byte_loc):

        with self.file.open('rb') as f:
            f.seek(byte_loc, 0)
            block_size = int.from_bytes(f.read(4), 'big')
            cpr = f.read(block_size-4)

        cType = int.from_bytes(cpr[4:8], 'big')
        cParams = int.from_bytes(cpr[16:20], 'big')

        return cType, cParams

    def _md5_validation(self) -> bool:
        '''
        Verifies the MD5 checksum.
        Only used in the __init__() function
        '''
        fn = self.file if self.compressed_file is None else self.compressed_file

        md5 = hashlib.md5()
        block_size = 16384
        with fn.open('rb') as f:
            f.seek(-16, 2)
            remaining = f.tell()  # File size minus checksum size
            f.seek(0)
            while (remaining > block_size):
                data = f.read(block_size)
                remaining = remaining - block_size
                md5.update(data)

            if (remaining > 0):
                data = f.read(remaining)
                md5.update(data)

            existing_md5 = f.read(16).hex()

        return md5.hexdigest() == existing_md5

    def _encoding_token(encoding):   # @NoSelf
        encodings = {1: 'NETWORK',
                     2: 'SUN',
                     3: 'VAX',
                     4: 'DECSTATION',
                     5: 'SGi',
                     6: 'IBMPC',
                     7: 'IBMRS',
                     9: 'PPC',
                     11: 'HP',
                     12: 'NeXT',
                     13: 'ALPHAOSF1',
                     14: 'ALPHAVMSd',
                     15: 'ALPHAVMSg',
                     16: 'ALPHAVMSi'}
        return encodings[encoding]

    def _major_token(major):   # @NoSelf
        majors = {1: 'Row_major',
                  2: 'Column_major'}
        return majors[major]

    def _scope_token(scope):   # @NoSelf
        scopes = {1: 'Global',
                  2: 'Variable'}
        return scopes[scope]

    def _variable_token(variable):   # @NoSelf
        variables = {3: 'rVariable',
                     8: 'zVariable'}
        return variables[variable]

    def _datatype_token(datatype):   # @NoSelf
        datatypes = {1: 'CDF_INT1',
                     2: 'CDF_INT2',
                     4: 'CDF_INT4',
                     8: 'CDF_INT8',
                     11: 'CDF_UINT1',
                     12: 'CDF_UINT2',
                     14: 'CDF_UINT4',
                     21: 'CDF_REAL4',
                     22: 'CDF_REAL8',
                     31: 'CDF_EPOCH',
                     32: 'CDF_EPOCH16',
                     33: 'CDF_TIME_TT2000',
                     41: 'CDF_BYTE',
                     44: 'CDF_FLOAT',
                     45: 'CDF_DOUBLE',
                     51: 'CDF_CHAR',
                     52: 'CDF_UCHAR'}
        return datatypes[datatype]

    def _sparse_token(sparse):   # @NoSelf
        sparses = {0: 'No_sparse',
                   1: 'Pad_sparse',
                   2: 'Prev_sparse'}
        return sparses[sparse]

    def _get_varnames(self):
        zvars = []
        rvars = []
        if self._num_zvariable > 0:
            position = self._first_zvariable
            num_variable = self._num_zvariable
            for _ in range(0, num_variable):
                if (self.cdfversion == 3):
                    name, next_vdr = self._read_vdr_fast(position)
                else:
                    name, next_vdr = self._read_vdr_fast2(position)
                zvars.append(name)
                position = next_vdr
        if self._num_rvariable > 0:
            position = self._first_rvariable
            num_variable = self._num_rvariable
            for _ in range(0, num_variable):
                if (self.cdfversion == 3):
                    name, next_vdr = self._read_vdr_fast(position)
                else:
                    name, next_vdr = self._read_vdr_fast2(position)
                rvars.append(name)
                position = next_vdr
        return rvars, zvars

    def _get_attnames(self):
        attrs = []
        position = self._first_adr
        for _ in range(0, self._num_att):
            attr = {}
            adr_info = self._read_adr(position)
            attr[adr_info['name']] = CDF._scope_token(int(adr_info['scope']))
            attrs.append(attr)
            position = adr_info['next_adr_location']
        return attrs

    def _read_cdr(self, byte_loc: int):
        with self.file.open('rb') as f:
            f.seek(byte_loc, 0)
            block_size = int.from_bytes(f.read(8), 'big')
            cdr = f.read(block_size-8)
            foffs = f.tell()
        # _ = int.from_bytes(cdr[0:4],'big') #Section Type
        # gdroff = int.from_bytes(cdr[4:12], 'big')  # GDR Location
        version = int.from_bytes(cdr[12:16], 'big')
        if version not in (2, 3):
            raise ValueError('CDF version {} not handled'.format(version))

        release = int.from_bytes(cdr[16:20], 'big')
        encoding = int.from_bytes(cdr[20:24], 'big')

        # FLAG
        #
        # 0 The majority of variable values within a variable record. Variable records are described in Chapter 4. Set indicates row-majority. Clear indicates column-majority.
        # 1 The file format of the CDF. Set indicates single-file. Clear indicates multi-file.
        # 2 The checksum of the CDF. Set indicates a checksum method is used.
        # 3 The MD5 checksum method indicator. Set indicates MD5 method is used for the checksum. Bit 2 must be set.
        # 4 Reserved for another checksum method. Bit 2 must be set and bit 3 must be clear.

        flag = int.from_bytes(cdr[24:28], 'big')
        flag_bits = '{0:032b}'.format(flag)
        row_majority = (flag_bits[31] == '1')
        single_format = (flag_bits[30] == '1')
        md5 = (flag_bits[29] == '1' and flag_bits[28] == '1')
        increment = int.from_bytes(cdr[36:40], 'big')
        cdfcopyright = cdr[48:].decode('utf-8')
        cdfcopyright = cdfcopyright.replace('\x00', '')

        cdr_info = {}
        cdr_info['encoding'] = encoding
        cdr_info['copyright'] = cdfcopyright
        cdr_info['version'] = str(version) + '.' + str(release) + '.' +  \
            str(increment)
        if row_majority:
            cdr_info['majority'] = 1
        else:
            cdr_info['majority'] = 2
        cdr_info['format'] = single_format
        cdr_info['md5'] = md5
        cdr_info['post25'] = True

        return cdr_info, foffs

    def _read_cdr2(self, byte_loc):
        with self.file.open('rb') as f:
            f.seek(byte_loc, 0)
            block_size = int.from_bytes(f.read(4), 'big')
            cdr = f.read(block_size-4)
            foffs = f.tell()

        # gdroff = int.from_bytes(cdr[4:8], 'big')  # GDR Location
        version = int.from_bytes(cdr[8:12], 'big')
        release = int.from_bytes(cdr[12:16], 'big')
        encoding = int.from_bytes(cdr[16:20], 'big')
        flag = int.from_bytes(cdr[20:24], 'big')
        flag_bits = '{0:032b}'.format(flag)
        row_majority = (flag_bits[31] == '1')
        single_format = (flag_bits[30] == '1')
        md5 = (flag_bits[29] == '1' and flag_bits[28] == '1')
        increment = int.from_bytes(cdr[32:36], 'big')
        cdfcopyright = cdr[44:].decode('utf-8')
        cdfcopyright = cdfcopyright.replace('\x00', '')

        cdr_info = {}
        cdr_info['encoding'] = encoding
        cdr_info['copyright'] = cdfcopyright
        cdr_info['version'] = str(version) + '.' + str(release) + '.' + \
            str(increment)
        if row_majority:
            cdr_info['majority'] = 1
        else:
            cdr_info['majority'] = 2
        cdr_info['format'] = single_format
        cdr_info['md5'] = md5
        if (version == 2 and release >= 5):
            cdr_info['post25'] = True
        else:
            cdr_info['post25'] = False

        return cdr_info, foffs

    def _read_gdr(self, byte_loc):
        with self.file.open('rb') as f:
            f.seek(byte_loc, 0)
            block_size = int.from_bytes(f.read(8), 'big')  # Block Size
            gdr = f.read(block_size-8)

        first_rvariable = int.from_bytes(gdr[4:12], 'big', signed=True)
        first_zvariable = int.from_bytes(gdr[12:20], 'big', signed=True)
        first_adr = int.from_bytes(gdr[20:28], 'big', signed=True)
        eof = int.from_bytes(gdr[28:36], 'big', signed=True)
        num_rvariable = int.from_bytes(gdr[36:40], 'big', signed=True)
        num_att = int.from_bytes(gdr[40:44], 'big', signed=True)
        num_rdim = int.from_bytes(gdr[48:52], 'big', signed=True)
        num_zvariable = int.from_bytes(gdr[52:56], 'big', signed=True)
        leapSecondlastUpdated = int.from_bytes(gdr[68:72], 'big', signed=True)
        # rDimSizes, depends on Number of dimensions for r variables
        # A bunch of 4 byte integers in a row.  Length is (size of GDR) - 84
        # In this case. there is nothing
        rdim_sizes = []
        for x in range(0, num_rdim):
            ioff = 76 + x * 4
            rdim_sizes.append(int.from_bytes(gdr[ioff:ioff+4], 'big',
                                             signed=True))

        gdr_info = {}
        gdr_info['first_zvariable'] = first_zvariable
        gdr_info['first_rvariable'] = first_rvariable
        gdr_info['first_adr'] = first_adr
        gdr_info['num_zvariables'] = num_zvariable
        gdr_info['num_rvariables'] = num_rvariable
        gdr_info['num_attributes'] = num_att
        gdr_info['rvariables_num_dims'] = num_rdim
        gdr_info['rvariables_dim_sizes'] = rdim_sizes
        gdr_info['eof'] = eof
        gdr_info['leapsecond_updated'] = leapSecondlastUpdated

        return gdr_info

    def _read_gdr2(self, byte_loc):
        with self.file.open('rb') as f:
            f.seek(byte_loc, 0)
            block_size = int.from_bytes(f.read(4), 'big')  # Block Size
            gdr = f.read(block_size-4)

        first_rvariable = int.from_bytes(gdr[4:8], 'big', signed=True)
        first_zvariable = int.from_bytes(gdr[8:12], 'big', signed=True)
        first_adr = int.from_bytes(gdr[12:16], 'big', signed=True)
        eof = int.from_bytes(gdr[16:20], 'big', signed=True)
        num_rvariable = int.from_bytes(gdr[20:24], 'big', signed=True)
        num_att = int.from_bytes(gdr[24:28], 'big', signed=True)
        num_rdim = int.from_bytes(gdr[32:36], 'big', signed=True)
        num_zvariable = int.from_bytes(gdr[36:40], 'big', signed=True)
        rdim_sizes = []
        for x in range(0, num_rdim):
            ioff = 56 + x * 4
            rdim_sizes.append(int.from_bytes(gdr[ioff:ioff+4], 'big',
                                             signed=True))

        gdr_info = {}
        gdr_info['first_zvariable'] = first_zvariable
        gdr_info['first_rvariable'] = first_rvariable
        gdr_info['first_adr'] = first_adr
        gdr_info['num_zvariables'] = num_zvariable
        gdr_info['num_rvariables'] = num_rvariable
        gdr_info['num_attributes'] = num_att
        gdr_info['rvariables_num_dims'] = num_rdim
        gdr_info['rvariables_dim_sizes'] = rdim_sizes
        gdr_info['eof'] = eof

        return gdr_info

    def _read_varatts(self, var_num, zVar, expand, to_np=True):
        byte_loc = self._first_adr
        return_dict = {}
        for z in range(0, self._num_att):
            adr_info = self._read_adr(byte_loc)
            if (adr_info['scope'] == 1):
                byte_loc = adr_info['next_adr_location']
                continue
            if (zVar):
                byte_loc = adr_info['first_z_entry']
                num_entry = adr_info['num_z_entry']
            else:
                byte_loc = adr_info['first_gr_entry']
                num_entry = adr_info['num_gr_entry']
            found = 0
            for _ in range(0, num_entry):
                if (self.cdfversion == 3):
                    entryNum, byte_next = self._read_aedr_fast(byte_loc)
                else:
                    entryNum, byte_next = self._read_aedr_fast2(byte_loc)
                if (entryNum != var_num):
                    byte_loc = byte_next
                    continue
                if (self.cdfversion == 3):
                    aedr_info = self._read_aedr(byte_loc, to_np=to_np)
                else:
                    aedr_info = self._read_aedr2(byte_loc, to_np=to_np)
                entryData = aedr_info['entry']
                if (expand == False):
                    return_dict[adr_info['name']] = entryData
                else:
                    entryWithType = []
                    if (isinstance(entryData, str)):
                        entryWithType.append(entryData)
                    else:
                        dataType = aedr_info['data_type']
                        if (dataType != 31 and dataType != 32 and dataType != 33):
                            if (len(entryData.tolist()) == 1):
                                entryWithType.append(entryData.tolist()[0])
                            else:
                                entryWithType.append(entryData.tolist())
                        else:
                            if (len(entryData.tolist()) == 1):
                                if (dataType != 33):
                                    entryWithType.append(epoch.CDFepoch.encode(entryData.tolist()[0],
                                                                               iso_8601=False))
                                else:
                                    entryWithType.append(epoch.CDFepoch.encode(entryData.tolist()[0]))
                            else:
                                if (dataType != 33):
                                    entryWithType.append(epoch.CDFepoch.encode(entryData.tolist(),
                                                                               iso_8601=False))
                                else:
                                    entryWithType.append(epoch.CDFepoch.encode(entryData.tolist()))
                    entryWithType.append(CDF._datatype_token(aedr_info['data_type']))
                    return_dict[adr_info['name']] = entryWithType
                found = 1
                break
            byte_loc = adr_info['next_adr_location']
            if (found == 0 and expand != False):
                return_dict[adr_info['name']] = None
        return return_dict

    def _read_adr3(self, byte_loc):
        with self.file.open('rb') as f:
            f.seek(byte_loc, 0)
            block_size = int.from_bytes(f.read(8), 'big')  # Block Size
            adr = f.read(block_size-8)
        next_adr_loc = int.from_bytes(adr[4:12], 'big', signed=True)
        position_next_gr_entry = int.from_bytes(adr[12:20], 'big', signed=True)
        scope = int.from_bytes(adr[20:24], 'big', signed=True)
        num = int.from_bytes(adr[24:28], 'big', signed=True)
        num_gr_entry = int.from_bytes(adr[28:32], 'big', signed=True)
        MaxEntry = int.from_bytes(adr[32:36], 'big', signed=True)
        position_next_z_entry = int.from_bytes(adr[40:48], 'big', signed=True)
        num_z_entry = int.from_bytes(adr[48:52], 'big', signed=True)
        MaxZEntry = int.from_bytes(adr[52:56], 'big', signed=True)

        name = str(adr[60:315].decode('utf-8'))
        name = name.replace('\x00', '')

        # Build the return dictionary
        return_dict = {}
        return_dict['scope'] = scope
        return_dict['next_adr_location'] = next_adr_loc
        return_dict['attribute_number'] = num
        return_dict['num_gr_entry'] = num_gr_entry
        return_dict['max_gr_entry'] = MaxEntry
        return_dict['num_z_entry'] = num_z_entry
        return_dict['max_z_entry'] = MaxZEntry
        return_dict['first_z_entry'] = position_next_z_entry
        return_dict['first_gr_entry'] = position_next_gr_entry
        return_dict['name'] = name

        return return_dict

    def _read_adr2(self, byte_loc):
        with self.file.open('rb') as f:
            f.seek(byte_loc, 0)
            block_size = int.from_bytes(f.read(4), 'big')  # Block Size
            adr = f.read(block_size-4)

        next_adr_loc = int.from_bytes(adr[4:8], 'big', signed=True)
        position_next_gr_entry = int.from_bytes(adr[8:12], 'big', signed=True)
        scope = int.from_bytes(adr[12:16], 'big', signed=True)
        num = int.from_bytes(adr[16:20], 'big', signed=True)
        num_gr_entry = int.from_bytes(adr[20:24], 'big', signed=True)
        MaxEntry = int.from_bytes(adr[24:28], 'big', signed=True)
        position_next_z_entry = int.from_bytes(adr[32:36], 'big', signed=True)
        num_z_entry = int.from_bytes(adr[36:40], 'big', signed=True)
        MaxZEntry = int.from_bytes(adr[40:44], 'big', signed=True)

        name = str(adr[48:112].decode('utf-8'))
        name = name.replace('\x00', '')

        # Build the return dictionary
        return_dict = {}
        return_dict['scope'] = scope
        return_dict['next_adr_location'] = next_adr_loc
        return_dict['attribute_number'] = num
        return_dict['num_gr_entry'] = num_gr_entry
        return_dict['max_gr_entry'] = MaxEntry
        return_dict['num_z_entry'] = num_z_entry
        return_dict['max_z_entry'] = MaxZEntry
        return_dict['first_z_entry'] = position_next_z_entry
        return_dict['first_gr_entry'] = position_next_gr_entry
        return_dict['name'] = name

        return return_dict

    def _read_adr_fast(self, position):
        if (self.cdfversion == 3):
            return self._read_adr_fast3(position)
        else:
            return self._read_adr_fast2(position)

    def _read_adr_fast3(self, byte_loc):
        with self.file.open('rb') as f:
            # Position of next ADR
            f.seek(byte_loc+12, 0)
            next_adr_loc = int.from_bytes(f.read(8), 'big', signed=True)
            # Name
            f.seek(byte_loc+68, 0)
            name = str(f.read(256).decode('utf-8'))

        name = name.replace('\x00', '')

        return name, next_adr_loc

    def _read_adr_fast2(self, byte_loc):
        with self.file.open('rb') as f:
            # Position of next ADR
            f.seek(byte_loc+8, 0)
            next_adr_loc = int.from_bytes(f.read(4), 'big', signed=True)
            # Name
            f.seek(byte_loc+52, 0)
            name = str(f.read(64).decode('utf-8'))

        name = name.replace('\x00', '')

        return name, next_adr_loc

    def _read_aedr_fast(self, byte_loc):
        with self.file.open('rb') as f:
            f.seek(byte_loc+12, 0)
            next_aedr = int.from_bytes(f.read(8), 'big', signed=True)

            # Variable number or global entry number
            f.seek(byte_loc+28, 0)
            entry_num = int.from_bytes(f.read(4), 'big', signed=True)

        return entry_num, next_aedr

    def _read_aedr_fast2(self, byte_loc):
        with self.file.open('rb') as f:
            f.seek(byte_loc+8, 0)
            next_aedr = int.from_bytes(f.read(4), 'big', signed=True)

            # Variable number or global entry number
            f.seek(byte_loc+20, 0)
            entry_num = int.from_bytes(f.read(4), 'big', signed=True)

        return entry_num, next_aedr

    def _read_aedr(self, byte_loc, to_np=True):
        '''
        Reads an Attribute Entry Descriptor Record at a specific byte location.

        '''
        with self.file.open('rb') as f:
            f.seek(byte_loc, 0)
            block_size = int.from_bytes(f.read(8), 'big')
            aedr = f.read(block_size-8)

        next_aedr = int.from_bytes(aedr[4:12], 'big', signed=True)
        data_type = int.from_bytes(aedr[16:20], 'big', signed=True)

        # Variable number or global entry number
        entry_num = int.from_bytes(aedr[20:24], 'big', signed=True)

        # Number of elements
        # Length of string if string, otherwise its the number of numbers
        num_elements = int.from_bytes(aedr[24:28], 'big', signed=True)

        # Supposed to be reserved space
        num_strings = int.from_bytes(aedr[28:32], 'big', signed=True)
        if (num_strings < 1):
            num_strings = 1

        # Literally nothing
        # _ = int.from_bytes(aedr[32:36],'big', signed=True) #Nothing
        # _ = int.from_bytes(aedr[36:40],'big', signed=True) #Nothing
        # _ = int.from_bytes(aedr[40:44],'big', signed=True) #Nothing
        # _ = int.from_bytes(aedr[44:48],'big', signed=True) #Nothing

        byte_stream = aedr[48:]
        if to_np:
            entry = self._read_data(byte_stream, data_type, 1, num_elements)
        else:
            if (data_type == 32):
                entry = self._convert_data(byte_stream, data_type, 1, 2, num_elements)
            else:
                entry = self._convert_data(byte_stream, data_type, 1, 1, num_elements)

        return_dict = {}
        return_dict['entry'] = entry
        return_dict['data_type'] = data_type
        return_dict['num_elements'] = num_elements
        return_dict['num_strings'] = num_strings
        return_dict['next_aedr'] = next_aedr
        return_dict['entry_num'] = entry_num

        return return_dict

    def _read_aedr2(self, byte_loc, to_np=True):
        with self.file.open('rb') as f:
            f.seek(byte_loc, 0)
            block_size = int.from_bytes(f.read(4), 'big')
            aedr = f.read(block_size - 4)

        next_aedr = int.from_bytes(aedr[4:8], 'big', signed=True)
        data_type = int.from_bytes(aedr[12:16], 'big', signed=True)

        # Variable number or global entry number
        entry_num = int.from_bytes(aedr[16:20], 'big', signed=True)
        # Number of elements
        # Length of string if string, otherwise its the number of numbers
        num_elements = int.from_bytes(aedr[20:24], 'big', signed=True)
        byte_stream = aedr[44:]
        if to_np:
            entry = self._read_data(byte_stream, data_type, 1, num_elements)
        else:
            if (data_type == 32):
                entry = self._convert_data(byte_stream, data_type, 1, 2, num_elements)
            else:
                entry = self._convert_data(byte_stream, data_type, 1, 1, num_elements)
        return_dict = {}
        return_dict['entry'] = entry
        return_dict['data_type'] = data_type
        return_dict['num_elements'] = num_elements
        #return_dict['num_strings'] = num_strings
        return_dict['next_aedr'] = next_aedr
        return_dict['entry_num'] = entry_num
        return return_dict

    def _read_vdr(self, byte_loc):
        with self.file.open('rb') as f:
            f.seek(byte_loc, 0)
            block_size = int.from_bytes(f.read(8), 'big')
            vdr = f.read(block_size-8)
        # Type of internal record
        section_type = int.from_bytes(vdr[0:4], 'big')
        next_vdr = int.from_bytes(vdr[4:12], 'big', signed=True)
        data_type = int.from_bytes(vdr[12:16], 'big', signed=True)
        max_rec = int.from_bytes(vdr[16:20], 'big', signed=True)
        head_vxr = int.from_bytes(vdr[20:28], 'big', signed=True)
        last_vxr = int.from_bytes(vdr[28:36], 'big', signed=True)
        flags = int.from_bytes(vdr[36:40], 'big', signed=True)

        flag_bits = '{0:032b}'.format(flags)

        record_variance_bool = (flag_bits[31] == '1')
        pad_bool = (flag_bits[30] == '1')
        compression_bool = (flag_bits[29] == '1')

        sparse = int.from_bytes(vdr[40:44], 'big', signed=True)
        num_elements = int.from_bytes(vdr[56:60], 'big', signed=True)
        var_num = int.from_bytes(vdr[60:64], 'big', signed=True)
        CPRorSPRoffset = int.from_bytes(vdr[64:72], 'big', signed=True)
        blocking_factor = int.from_bytes(vdr[72:76], 'big', signed=True)
        name = str(vdr[76:332].decode('utf-8'))
        name = name.replace('\x00', '')

        zdim_sizes = []
        dim_sizes = []
        dim_varys = []
        if (section_type == 8):
            # zvariable
            num_dims = int.from_bytes(vdr[332:336], 'big', signed=True)
            for x in range(0, num_dims):
                ioff = 336 + 4 * x
                zdim_sizes.append(int.from_bytes(vdr[ioff:ioff+4], 'big',
                                                 signed=True))
            coff = 336 + 4 * num_dims
            for x in range(0, num_dims):
                dim_varys.append(int.from_bytes(vdr[coff+4*x:coff+4*x+4],
                                                'big', signed=True))
            adj = 0
            # Check for "False" dimensions, and delete them
            for x in range(0, num_dims):
                y = num_dims - x - 1
                if (dim_varys[y] == 0):
                    del zdim_sizes[y]
                    del dim_varys[y]
                    adj = adj + 1
            num_dims = num_dims - adj
            coff = 336 + 8 * num_dims
        else:
            # rvariable
            for x in range(0, self._rvariables_num_dims):
                ioff = 332 + 4 * x
                dim_varys.append(int.from_bytes(vdr[ioff:ioff+4], 'big',
                                                signed=True))
            for x in range(0, self._rvariables_num_dims):
                if (dim_varys[x] != 0):
                    dim_sizes.append(self._rvariables_dim_sizes[x])
            num_dims = len(dim_sizes)
            coff = 332 + 4 * self._rvariables_num_dims
        # Only set if pad value is in the flags
        if pad_bool:
            byte_stream = vdr[coff:]
            pad = self._read_data(byte_stream, data_type, 1, num_elements)

        return_dict = {}
        return_dict['data_type'] = data_type
        return_dict['section_type'] = section_type
        return_dict['next_vdr_location'] = next_vdr
        return_dict['variable_number'] = var_num
        return_dict['head_vxr'] = head_vxr
        return_dict['last_vxr'] = last_vxr
        return_dict['max_records'] = max_rec
        return_dict['name'] = name
        return_dict['num_dims'] = num_dims
        if (section_type == 8):
            return_dict['dim_sizes'] = zdim_sizes
        else:
            return_dict['dim_sizes'] = dim_sizes
        if (pad_bool):
            return_dict['pad'] = pad
        return_dict['compression_bool'] = compression_bool
        if (compression_bool):
            if (self.cdfversion == 3):
                ctype, cparm = self._read_cpr(CPRorSPRoffset)
            else:
                ctype, cparm = self._read_cpr2(CPRorSPRoffset)
            return_dict['compression_level'] = cparm
        else:
            return_dict['compression_level'] = 0
        return_dict['blocking_factor'] = blocking_factor
        return_dict['dim_vary'] = dim_varys
        return_dict['record_vary'] = record_variance_bool
        return_dict['num_elements'] = num_elements
        return_dict['sparse'] = sparse
        return return_dict

    def _read_vdr2(self, byte_loc):

        if (self._post25 == True):
            toadd = 0
        else:
            toadd = 128
        with self.file.open('rb') as f:
            f.seek(byte_loc, 0)
            block_size = int.from_bytes(f.read(4), 'big')
            vdr = f.read(block_size-4)
        # Type of internal record
        section_type = int.from_bytes(vdr[0:4], 'big')
        next_vdr = int.from_bytes(vdr[4:8], 'big', signed=True)
        data_type = int.from_bytes(vdr[8:12], 'big', signed=True)
        max_rec = int.from_bytes(vdr[12:16], 'big', signed=True)
        head_vxr = int.from_bytes(vdr[16:20], 'big', signed=True)
        last_vxr = int.from_bytes(vdr[20:24], 'big', signed=True)
        flags = int.from_bytes(vdr[24:28], 'big', signed=True)
        flag_bits = '{0:032b}'.format(flags)
        record_variance_bool = (flag_bits[31] == '1')
        pad_bool = (flag_bits[30] == '1')
        compression_bool = (flag_bits[29] == '1')
        sparse = int.from_bytes(vdr[28:32], 'big', signed=True)

        num_elements = int.from_bytes(vdr[44+toadd:48+toadd], 'big', signed=True)
        var_num = int.from_bytes(vdr[48+toadd:52+toadd], 'big', signed=True)
        CPRorSPRoffset = int.from_bytes(vdr[52+toadd:56+toadd], 'big',
                                        signed=True)
        blocking_factor = int.from_bytes(vdr[56+toadd:60+toadd], 'big',
                                         signed=True)
        name = str(vdr[60+toadd:124+toadd].decode('utf-8'))
        name = name.replace('\x00', '')
        zdim_sizes = []
        dim_sizes = []
        dim_varys = []
        if (section_type == 8):
            # zvariable
            num_dims = int.from_bytes(vdr[124+toadd:128+toadd], 'big',
                                      signed=True)
            for x in range(0, num_dims):
                xoff = 128 + toadd + 4*x
                zdim_sizes.append(int.from_bytes(vdr[xoff:xoff+4], 'big',
                                                 signed=True))
            coff = 128 + toadd + 4 * num_dims
            for x in range(0, num_dims):
                icoff = coff + 4 * x
                if (int.from_bytes(vdr[icoff:icoff+4], 'big', signed=True) == 0):
                    dim_varys.append(False)
                else:
                    dim_varys.append(True)
            adj = 0
            # Check for "False" dimensions, and delete them
            for x in range(0, num_dims):
                y = num_dims - x - 1
                if (dim_varys[y] == 0 or dim_varys[y] == False):
                    del zdim_sizes[y]
                    del dim_varys[y]
                    adj = adj + 1
            num_dims = num_dims - adj
            coff = 128 + toadd + 8 * num_dims
        else:
            # rvariable
            for x in range(0, self._rvariables_num_dims):
                ix = 124 + toadd + 4 * x
                if (int.from_bytes(vdr[ix:ix+4], 'big', signed=True) == 0):
                    dim_varys.append(False)
                else:
                    dim_varys.append(True)
            for x in range(0, len(dim_varys)):
                dim_sizes.append(self._rvariables_dim_sizes[x])
            num_dims = len(dim_sizes)
            coff = 124 + toadd + 4 * self._rvariables_num_dims
        # Only set if pad value is in the flags
        if pad_bool:
            byte_stream = vdr[coff:]
            try:
                pad = self._read_data(byte_stream, data_type, 1, num_elements)
            except:
                if (data_type == 51 or data_type == 52):
                    pad = ' '*num_elements

        return_dict = {}
        return_dict['data_type'] = data_type
        return_dict['section_type'] = section_type
        return_dict['next_vdr_location'] = next_vdr
        return_dict['variable_number'] = var_num
        return_dict['head_vxr'] = head_vxr
        return_dict['last_vxr'] = last_vxr
        return_dict['max_records'] = max_rec
        return_dict['name'] = name
        return_dict['num_dims'] = num_dims
        if (section_type == 8):
            return_dict['dim_sizes'] = zdim_sizes
        else:
            return_dict['dim_sizes'] = dim_sizes
        if (pad_bool):
            return_dict['pad'] = pad
        return_dict['compression_bool'] = compression_bool
        if (compression_bool):
            if (self.cdfversion == 3):
                ctype, cparm = self._read_cpr(CPRorSPRoffset)
            else:
                ctype, cparm = self._read_cpr2(CPRorSPRoffset)
            return_dict['compression_level'] = cparm
        else:
            return_dict['compression_level'] = 0
        return_dict['blocking_factor'] = blocking_factor
        return_dict['dim_vary'] = dim_varys
        return_dict['record_vary'] = record_variance_bool
        return_dict['num_elements'] = num_elements
        return_dict['sparse'] = sparse
        return return_dict

    def _read_vdr_fast(self, byte_loc):
        with self.file.open('rb') as f:
            f.seek(byte_loc+12, 0)
            next_vdr = int.from_bytes(f.read(8), 'big', signed=True)
            f.seek(byte_loc+84, 0)
            name = str(f.read(256).decode('utf-8'))

        name = name.replace('\x00', '')

        return name, next_vdr

    def _read_vdr_fast2(self, byte_loc):
        if self._post25:
            toadd = 0
        else:
            toadd = 128

        with self.file.open('rb') as f:
            f.seek(byte_loc+8, 0)
            next_vdr = int.from_bytes(f.read(4), 'big', signed=True)
            f.seek(byte_loc+toadd+64, 0)
            name = str(f.read(64).decode('utf-8'))

        name = name.replace('\x00', '')

        return name, next_vdr

    def _read_vxrs(self, byte_loc, vvr_offsets=[], vvr_start=[], vvr_end=[]):

        with self.file.open('rb') as f:
            f.seek(byte_loc, 0)
            block_size = int.from_bytes(f.read(8), 'big', signed=True)  # Block Size
            vxrs = f.read(block_size-8)

            next_vxr_pos = int.from_bytes(vxrs[4:12], 'big', signed=True)
            num_ent = int.from_bytes(vxrs[12:16], 'big', signed=True)
            num_ent_used = int.from_bytes(vxrs[16:20], 'big', signed=True)
            # coff = 20
            for ix in range(0, num_ent_used):
                soffset = 20 + 4 * ix
                num_start = int.from_bytes(vxrs[soffset:soffset+4], 'big',
                                           signed=True)
                eoffset = 20 + 4 * num_ent + 4 * ix
                num_end = int.from_bytes(vxrs[eoffset:eoffset+4], 'big', signed=True)
                ooffset = 20 + 2 * 4 * num_ent + 8 * ix
                rec_offset = int.from_bytes(vxrs[ooffset:ooffset+8], 'big',
                                            signed=True)
                type_offset = 8 + rec_offset
                f.seek(type_offset, 0)
                next_type = int.from_bytes(f.read(4), 'big', signed=True)
                if next_type == 6:
                    vvr_offsets, vvr_start, vvr_end = self._read_vxrs(rec_offset,
                                                                      vvr_offsets=vvr_offsets, vvr_start=vvr_start, vvr_end=vvr_end)
                else:
                    vvr_offsets.extend([rec_offset])
                    vvr_start.extend([num_start])
                    vvr_end.extend([num_end])

        if next_vxr_pos != 0:
            vvr_offsets, vvr_start, vvr_end = self._read_vxrs(next_vxr_pos,
                                                              vvr_offsets=vvr_offsets, vvr_start=vvr_start, vvr_end=vvr_end)

        return vvr_offsets, vvr_start, vvr_end

    def _read_vxrs2(self, byte_loc, vvr_offsets=[], vvr_start=[], vvr_end=[]):

        with self.file.open('rb') as f:
            f.seek(byte_loc, 0)
            block_size = int.from_bytes(f.read(4), 'big', signed=True)
            vxrs = f.read(block_size-4)

            next_vxr_pos = int.from_bytes(vxrs[4:8], 'big', signed=True)
            num_ent = int.from_bytes(vxrs[8:12], 'big', signed=True)
            num_ent_used = int.from_bytes(vxrs[12:16], 'big', signed=True)
            # coff = 16
            for ix in range(0, num_ent_used):
                soffset = 16 + 4 * ix
                num_start = int.from_bytes(vxrs[soffset:soffset+4], 'big',
                                           signed=True)
                eoffset = 16 + 4 * num_ent + 4 * ix
                num_end = int.from_bytes(vxrs[eoffset:eoffset+4], 'big', signed=True)
                ooffset = 16 + 2 * 4 * num_ent + 4 * ix
                rec_offset = int.from_bytes(vxrs[ooffset:ooffset+4], 'big',
                                            signed=True)
                type_offset = 4 + rec_offset
                f.seek(type_offset, 0)
                next_type = int.from_bytes(f.read(4), 'big', signed=True)
                if next_type == 6:
                    vvr_offsets, vvr_start, vvr_end = self._read_vxrs2(rec_offset,
                                                                       vvr_offsets=vvr_offsets, vvr_start=vvr_start, vvr_end=vvr_end)
                else:
                    vvr_offsets.extend([rec_offset])
                    vvr_start.extend([num_start])
                    vvr_end.extend([num_end])

        if next_vxr_pos != 0:
            vvr_offsets, vvr_start, vvr_end = self._read_vxrs2(next_vxr_pos,
                                                               vvr_offsets=vvr_offsets, vvr_start=vvr_start, vvr_end=vvr_end)
        return vvr_offsets, vvr_start, vvr_end

    def _read_vvrs(self, vdr_dict, vvr_offs, vvr_start, vvr_end, startrec, endrec, to_np=True):
        '''
        Reads in all VVRS that are pointed to in the VVR_OFFS array.
        Creates a large byte array of all values called "byte_stream".
        Decodes the byte_stream, then returns them.
        '''

        numBytes = CDF._type_size(vdr_dict['data_type'],
                                  vdr_dict['num_elements'])
        numValues = self._num_values(vdr_dict)
        totalRecs = endrec - startrec + 1
        firstBlock = -1
        lastBlock = -1
        totalBytes = numBytes * numValues * totalRecs
        byte_stream = bytearray(totalBytes)
        pos = 0
        if (vdr_dict['sparse'] == 0):
            for vvr_num in range(0, len(vvr_offs)):
                if (vvr_end[vvr_num] >= startrec and firstBlock == -1):
                    firstBlock = vvr_num
                if (vvr_end[vvr_num] >= endrec):
                    lastBlock = vvr_num
                    break
            for vvr_num in range(firstBlock, (lastBlock+1)):
                if (self.cdfversion == 3):
                    var_block_data = self._read_vvr_block(vvr_offs[vvr_num])
                else:
                    var_block_data = self._read_vvr_block2(vvr_offs[vvr_num])
                asize = len(var_block_data)
                byte_stream[pos:pos+asize] = var_block_data
                pos = pos + asize
            startPos = (startrec - vvr_start[firstBlock]) * numBytes * numValues
            stopOff = (vvr_end[lastBlock] - endrec) * numBytes * numValues
            byte_stream = byte_stream[startPos:len(byte_stream)-stopOff]
        else:
            # with sparse records
            if ('pad' in vdr_dict):
                # use default pad value
                filled_data = CDF._convert_np_data(vdr_dict['pad'],
                                                   vdr_dict['data_type'],
                                                   vdr_dict['num_elements'])
            else:
                filled_data = CDF._convert_np_data(
                    self._default_pad(vdr_dict['data_type'],
                                      vdr_dict['num_elements']),
                    vdr_dict['data_type'],
                    vdr_dict['num_elements'])
            cur_block = -1
            rec_size = numBytes * numValues
            for rec_num in range(startrec, (endrec+1)):
                block, prev_block = CDF._find_block(vvr_start, vvr_end,
                                                    cur_block, rec_num)
                if (block > -1):
                    record_off = rec_num - vvr_start[block]
                    if (cur_block != block):
                        if (self.cdfversion == 3):
                            var_block_data = self._read_vvr_block(vvr_offs[block])
                        else:
                            var_block_data = self._read_vvr_block2(vvr_offs[block])
                        cur_block = block
                    xoff = record_off * rec_size
                    byte_stream[pos:pos+rec_size] = var_block_data[xoff:
                                                                   xoff+rec_size]
                else:
                    if (vdr_dict['sparse'] == 1):
                        # use defined pad or default pad
                        byte_stream[pos:pos+rec_size] = filled_data * numValues
                    else:
                        # use previous physical record
                        if (prev_block != -1):
                            if (self.cdfversion == 3):
                                var_prev_block_data = self._read_vvr_block(
                                    vvr_offs[prev_block])
                            else:
                                var_prev_block_data = self._read_vvr_block2(
                                    vvr_offs[prev_block])
                            lastRecOff = (vvr_end[prev_block] -
                                          vvr_start[prev_block]) * rec_size
                            byte_stream[pos:pos+rec_size] = var_prev_block_data[lastRecOff:]
                        else:
                            byte_stream[pos:pos+rec_size] = filled_data * numValues
                pos = pos + rec_size
                if (block > -1):
                    cur_block = block
        dimensions = []
        var_vary = vdr_dict['dim_vary']
        var_sizes = vdr_dict['dim_sizes']
        for x in range(0, vdr_dict['num_dims']):
            if (var_vary[x] == 0):
                continue
            dimensions.append(var_sizes[x])
        if to_np:
            y = self._read_data(byte_stream, vdr_dict['data_type'],
                                totalRecs, vdr_dict['num_elements'],
                                dimensions)
        else:
            if (vdr_dict['data_type'] == 32):
                y = self._convert_data(byte_stream, vdr_dict['data_type'],
                                       totalRecs, self._num_values(vdr_dict)*2,
                                       vdr_dict['num_elements'])
            else:
                y = self._convert_data(byte_stream, vdr_dict['data_type'],
                                       totalRecs, self._num_values(vdr_dict),
                                       vdr_dict['num_elements'])

        return y

    def _convert_option(self):
        '''
        Determines how to convert CDF byte ordering to the system
        byte ordering.
        '''

        if sys.byteorder == 'little' and self._endian() == 'big-endian':
            # big->little
            order = '>'
        elif sys.byteorder == 'big' and self._endian() == 'little-endian':
            # little->big
            order = '<'
        else:
            # no conversion
            order = '='
        return order

    def _endian(self) -> str:
        '''
        Determines endianess of the CDF file
        Only used in __init__
        '''
        if (self._encoding == 1 or self._encoding == 2 or self._encoding == 5 or
            self._encoding == 7 or self._encoding == 9 or self._encoding == 11 or
                self._encoding == 12):
            return 'big-endian'
        else:
            return 'little-endian'

    def _type_size(data_type, num_elms):  # @NoSelf
        # DATA TYPES
        #
        # 1 - 1 byte signed int
        # 2 - 2 byte signed int
        # 4 - 4 byte signed int
        # 8 - 8 byte signed int
        # 11 - 1 byte unsigned int
        # 12 - 2 byte unsigned int
        # 14 - 4 byte unsigned int
        # 41 - same as 1
        # 21 - 4 byte float
        # 22 - 8 byte float (double)
        # 44 - same as 21
        # 45 - same as 22
        # 31 - double representing milliseconds
        # 32 - 2 doubles representing milliseconds
        # 33 - 8 byte signed integer representing nanoseconds from J2000
        # 51 - signed character
        # 52 - unsigned character

        if (isinstance(data_type, int)):
            if ((data_type == 1) or (data_type == 11) or (data_type == 41)):
                return 1
            elif ((data_type == 2) or (data_type == 12)):
                return 2
            elif ((data_type == 4) or (data_type == 14)):
                return 4
            elif ((data_type == 8) or (data_type == 33)):
                return 8
            elif ((data_type == 21) or (data_type == 44)):
                return 4
            elif ((data_type == 22) or (data_type == 31) or (data_type == 45)):
                return 8
            elif (data_type == 32):
                return 16
            elif ((data_type == 51) or (data_type == 52)):
                return num_elms
        elif (isinstance(data_type, str)):
            data_typeU = data_type.upper()
            if ((data_typeU == 'CDF_INT1') or (data_typeU == 'CDF_UINT1') or
                    (data_typeU == 'CDF_BYTE')):
                return 1
            elif ((data_typeU == 'CDF_INT2') or (data_typeU == 'CDF_UINT2')):
                return 2
            elif ((data_typeU == 'CDF_INT4') or (data_typeU == 'CDF_UINT4')):
                return 4
            elif ((data_typeU == 'CDF_INT8') or (data_typeU == 'CDF_TIME_TT2000')):
                return 8
            elif ((data_typeU == 'CDF_REAL4') or (data_typeU == 'CDF_FLOAT')):
                return 4
            elif ((data_typeU == 'CDF_REAL8') or (data_typeU == 'CDF_DOUBLE') or
                  (data_typeU == 'CDF_EPOCH')):
                return 8
            elif (data_typeU == 'CDF_EPOCH16'):
                return 16
            elif ((data_typeU == 'CDF_CHAR') or (data_typeU == 'CDF_UCHAR')):
                return num_elms
        else:
            raise TypeError('Unknown data type....')

    def _read_data(self, byte_stream, data_type, num_recs, num_elems, dimensions=None):
        '''
        This is the primary routine that converts streams of bytes into usable data.

        To do so, we need the bytes, the type of data, the number of records,
        the number of elements in a record, and dimension information.
        '''

        squeeze_needed = False
        # If the dimension is [n], it needs to be [n,1]
        # for the numpy dtype.  This requires us to squeeze
        # the matrix later, to get rid of this extra dimension.
        dt_string = self._convert_option()
        if dimensions != None:
            if (len(dimensions) == 1):
                dimensions.append(1)
                squeeze_needed = True
            dt_string += '('
            count = 0
            for dim in dimensions:
                count += 1
                dt_string += str(dim)
                if count < len(dimensions):
                    dt_string += ','
            dt_string += ')'
        if data_type == 52 or data_type == 51:
            # string
            if dimensions == None:
                byte_data = bytearray(byte_stream[0:num_recs*num_elems])
                # In each record, check for the first '\x00' (null character).
                # If found, make all the characters after it null as well.
                for x in range(0, num_recs):
                    y = x * num_elems
                    z = byte_data[y:y+num_elems].find(b'\x00')
                    if (z > -1 and z < (num_elems-1)):
                        byte_data[y+z+1:y+num_elems] = b'\x00' * (num_elems - z - 1)
                ret = byte_data[0:num_recs*num_elems].decode('utf-8').replace('\x00', '')
            else:
                # Count total number of strings
                count = 1
                for x in range(0, len(dimensions)):
                    count = count * dimensions[x]
                strings = []
                if (len(dimensions) == 0):
                    for i in range(0, num_recs*count*num_elems, num_elems):
                        string1 = byte_stream[i:i+num_elems].decode('utf-8').\
                            replace('\x00', '')
                        strings.append(string1)
                else:
                    for x in range(0, num_recs):
                        onerec = []
                        for i in range(x*count*num_elems, (x+1)*count*num_elems,
                                       num_elems):
                            string1 = byte_stream[i:i+num_elems].decode('utf-8')\
                                .replace('\x00', '')
                            onerec.append(string1)
                        strings.append(onerec)
                ret = strings
            return ret
        else:
            if (data_type == 1) or (data_type == 41):
                dt_string += 'i1'
            elif data_type == 2:
                dt_string += 'i2'
            elif data_type == 4:
                dt_string += 'i4'
            elif (data_type == 8) or (data_type == 33):
                dt_string += 'i8'
            elif data_type == 11:
                dt_string += 'u1'
            elif data_type == 12:
                dt_string += 'u2'
            elif data_type == 14:
                dt_string += 'u4'
            elif (data_type == 21) or (data_type == 44):
                dt_string += 'f'
            elif (data_type == 22) or (data_type == 45) or (data_type == 31):
                dt_string += 'd'
            elif (data_type == 32):
                dt_string += 'c16'
            dt = np.dtype(dt_string)
            ret = np.frombuffer(byte_stream, dtype=dt, count=num_recs*num_elems)
            try:
                ret.setflags('WRITEABLE')
            except ValueError:
                # If we can't set the writable flag, just continue
                pass

        if squeeze_needed:
            ret = np.squeeze(ret, axis=(ret.ndim-1))

        # Put the data into system byte order
        if self._convert_option() != '=':
            ret = ret.byteswap().newbyteorder()

        return ret

    def _num_values(self, vdr_dict):
        '''
        Returns the number of values in a record, using a given VDR
        dictionary. Multiplies the dimension sizes of each dimension,
        if it is varying.
        '''
        values = 1
        for x in range(0, vdr_dict['num_dims']):
            if (vdr_dict['dim_vary'][x] != 0):
                values = values * vdr_dict['dim_sizes'][x]
        return values

    def _get_attdata(self, adr_info, entry_num, num_entry, first_entry, to_np=True):
        position = first_entry
        for _ in range(0, num_entry):
            if (self.cdfversion == 3):
                got_entry_num, next_aedr = self._read_aedr_fast(position)
            else:
                got_entry_num, next_aedr = self._read_aedr_fast2(position)
            if entry_num == got_entry_num:
                if (self.cdfversion == 3):
                    aedr_info = self._read_aedr(position, to_np=to_np)
                else:
                    aedr_info = self._read_aedr2(position, to_np=to_np)
                return_dict = {}
                return_dict['Item_Size'] = CDF._type_size(aedr_info['data_type'],
                                                          aedr_info['num_elements'])
                return_dict['Data_Type'] = CDF._datatype_token(aedr_info['data_type'])

                return_dict['Num_Items'] = aedr_info['num_elements']
                return_dict['Data'] = aedr_info['entry']
                if (aedr_info['data_type'] == 51 or aedr_info['data_type'] == 52):
                    return_dict['Num_Items'] = aedr_info['num_strings']
                    if (aedr_info['num_strings'] > 1):
                        return_dict['Data'] = aedr_info['entry'].split('\\N ')
                if not to_np and (aedr_info['data_type'] == 32):
                    return_dict['Data'] = complex(aedr_info['entry'][0],
                                                  aedr_info['entry'][1])
                return return_dict
            else:
                position = next_aedr

        raise KeyError('The entry does not exist')

    def _read_vardata(self, vdr_info, epoch=None, starttime=None, endtime=None,
                      startrec=0, endrec=None, record_range_only=False,
                      expand=False, to_np=True):

        # Error checking
        if startrec:
            if (startrec < 0):
                print('Invalid start recond')
                return None
            if not (vdr_info['record_vary']):
                startrec = 0

        if not (endrec is None):
            if ((endrec < 0) or (endrec > vdr_info['max_records']) or
                    (endrec < startrec)):
                print('Invalid end recond')
                return None
            if not (vdr_info['record_vary']):
                endrec = 0
        else:
            endrec = vdr_info['max_records']
        if (self.cdfversion == 3):
            vvr_offsets, vvr_start, vvr_end = self._read_vxrs(vdr_info['head_vxr'],
                                                              vvr_offsets=[], vvr_start=[], vvr_end=[])
        else:
            vvr_offsets, vvr_start, vvr_end = self._read_vxrs2(vdr_info['head_vxr'],
                                                               vvr_offsets=[], vvr_start=[], vvr_end=[])

        if (vdr_info['record_vary']):
            # Record varying
            if (starttime != None or endtime != None):
                recs = self._findtimerecords(vdr_info['name'], starttime,
                                             endtime, epoch=epoch)
                if recs is None:
                    return None
                if len(recs) == 0:
                    return None
                else:
                    startrec = recs[0]
                    endrec = recs[-1]
        else:
            startrec = 0
            endrec = 0

        data = self._read_vvrs(vdr_info, vvr_offsets, vvr_start, vvr_end,
                               startrec, endrec, to_np=to_np)
        if record_range_only:
            return [startrec, endrec]
        if (expand):
            new_dict = {}
            new_dict['Rec_Ndim'] = vdr_info['num_dims']
            new_dict['Rec_Shape'] = vdr_info['dim_sizes']
            new_dict['Num_Records'] = vdr_info['max_records'] + 1
            new_dict['Records_Returned'] = endrec-startrec
            new_dict['Item_Size'] = CDF._type_size(vdr_info['data_type'],
                                                   vdr_info['num_elements'])
            new_dict['Data_Type'] = CDF._datatype_token(vdr_info['data_type'])
            new_dict['Data'] = data
            if (vdr_info['sparse']):
                blocks = len(vvr_start)
                physical_recs = []
                for x in range(0, blocks):
                    for y in range(vvr_start[x], vvr_end[x]+1):
                        physical_recs.append(y)
                new_dict['Real_Records'] = physical_recs
            return new_dict
        else:
            if (vdr_info['record_vary']):
                return data
            else:
                return data[0]

    def _findtimerecords(self, var_name, starttime, endtime, epoch=None):

        if (epoch != None):
            vdr_info = self.varinq(epoch)
            if (vdr_info == None):
                print('Epoch not found')
                return None
            if (vdr_info['Data_Type'] == 31 or vdr_info['Data_Type'] == 32 or
                    vdr_info['Data_Type'] == 33):
                epochtimes = self.varget(epoch)
        else:
            vdr_info = self.varinq(var_name)
            if (vdr_info['Data_Type'] == 31 or vdr_info['Data_Type'] == 32 or
                    vdr_info['Data_Type'] == 33):
                epochtimes = self.varget(var_name)
            else:
                # acquire depend_0 variable
                dependVar = self.attget('DEPEND_0', var_name)
                if (dependVar == None):
                    print('No corresponding epoch from \'DEPEND_0\' attribute ',
                          'for variable:', var_name)
                    print('Use \'epoch\' argument to specify its time-based variable')
                    return None
                vdr_info = self.varinq(dependVar['Data'])
                if (vdr_info['Data_Type'] != 31 and vdr_info['Data_Type'] != 32
                        and vdr_info['Data_Type'] != 33):
                    print('Corresponding variable from \'DEPEND_0\' attribute ',
                          'for variable:', var_name, ' is not a CDF epoch type')
                    return None
                epochtimes = self.varget(dependVar['Data'])

        return self._findrangerecords(vdr_info['Data_Type'], epochtimes,
                                      starttime, endtime)

    def _findrangerecords(self, data_type, epochtimes, starttime, endtime):
        if (data_type == 31 or data_type == 32 or data_type == 33):
            #CDF_EPOCH or CDF_EPOCH16 or CDF_TIME_TT2000
            recs = epoch.CDFepoch.findepochrange(epochtimes, starttime, endtime)
        else:
            print('Not a CDF epoch type...')
            return None
        return recs

    def _convert_type(self, data_type):
        '''
        CDF data types to python struct data types
        '''
        if (data_type == 1) or (data_type == 41):
            dt_string = 'b'
        elif data_type == 2:
            dt_string = 'h'
        elif data_type == 4:
            dt_string = 'i'
        elif (data_type == 8) or (data_type == 33):
            dt_string = 'q'
        elif data_type == 11:
            dt_string = 'B'
        elif data_type == 12:
            dt_string = 'H'
        elif data_type == 14:
            dt_string = 'I'
        elif (data_type == 21) or (data_type == 44):
            dt_string = 'f'
        elif (data_type == 22) or (data_type == 45) or (data_type == 31):
            dt_string = 'd'
        elif (data_type == 32):
            dt_string = 'd'
        elif (data_type == 51) or (data_type == 52):
            dt_string = 's'
        return dt_string

    def _default_pad(self, data_type, num_elms):   # @NoSelf
        '''
        The default pad values by CDF data type
        '''
        order = self._convert_option()
        if (data_type == 51 or data_type == 52):
            return str(' '*num_elms)
        if (data_type == 1) or (data_type == 41):
            pad_value = struct.pack(order+'b', -127)
            dt_string = 'i1'
        elif data_type == 2:
            pad_value = struct.pack(order+'h', -32767)
            dt_string = 'i2'
        elif data_type == 4:
            pad_value = struct.pack(order+'i', -2147483647)
            dt_string = 'i4'
        elif (data_type == 8) or (data_type == 33):
            pad_value = struct.pack(order+'q', -9223372036854775807)
            dt_string = 'i8'
        elif data_type == 11:
            pad_value = struct.pack(order+'B', 254)
            dt_string = 'u1'
        elif data_type == 12:
            pad_value = struct.pack(order+'H', 65534)
            dt_string = 'u2'
        elif data_type == 14:
            pad_value = struct.pack(order+'I', 4294967294)
            dt_string = 'u4'
        elif (data_type == 21) or (data_type == 44):
            pad_value = struct.pack(order+'f', -1.0E30)
            dt_string = 'f'
        elif (data_type == 22) or (data_type == 45) or (data_type == 31):
            pad_value = struct.pack(order+'d', -1.0E30)
            dt_string = 'd'
        else:
            # (data_type == 32):
            pad_value = struct.pack(order+'2d', *[-1.0E30, -1.0E30])
            dt_string = 'c16'

        dt = np.dtype(dt_string)
        ret = np.frombuffer(pad_value, dtype=dt, count=1)
        ret.setflags('WRITEABLE')
        return ret

    def _convert_np_data(data, data_type, num_elems):   # @NoSelf
        '''
        Converts a single np data into byte stream.
        '''
        if (data_type == 51 or data_type == 52):
            if (data == ''):
                return ('\x00'*num_elems).encode()
            else:
                return data.ljust(num_elems, '\x00').encode('utf-8')
        elif (data_type == 32):
            data_stream = data.real.tobytes()
            data_stream += data.imag.tobytes()
            return data_stream
        else:
            return data.tobytes()

    def _read_vvr_block(self, offset):
        '''
        Returns a VVR or decompressed CVVR block
        '''
        with self.file.open('rb') as f:
            f.seek(offset, 0)
            block_size = int.from_bytes(f.read(8), 'big')
            block = f.read(block_size-8)

        section_type = int.from_bytes(block[0:4], 'big')
        if section_type == 13:
            # a CVVR
            compressed_size = int.from_bytes(block[12:16], 'big')
            return gzip.decompress(block[16:16+compressed_size])
        elif section_type == 7:
            # a VVR
            return block[4:]

    def _read_vvr_block2(self, offset):
        '''
        Returns a VVR or decompressed CVVR block
        '''
        with self.file.open('rb') as f:
            f.seek(offset, 0)
            block_size = int.from_bytes(f.read(4), 'big')
            block = f.read(block_size-4)

        section_type = int.from_bytes(block[0:4], 'big')
        if section_type == 13:
            # a CVVR
            compressed_size = int.from_bytes(block[8:12], 'big')
            return gzip.decompress(block[12:12+compressed_size])
        elif section_type == 7:
            # a VVR
            return block[4:]

    def _find_block(starts, ends, cur_block, rec_num):   # @NoSelf
        '''
        Finds the block that rec_num is in if it is found. Otherwise it returns -1.
        It also returns the block that has the physical data either at or
        preceeding the rec_num.
        It could be -1 if the preceeding block does not exists.
        '''
        total = len(starts)
        if (cur_block == -1):
            cur_block = 0
        for x in range(cur_block, total):
            if (starts[x] <= rec_num and ends[x] >= rec_num):
                return x, x
            if (starts[x] > rec_num):
                break
        return -1, x-1

    def _convert_data(self, data, data_type, num_recs, num_values, num_elems):
        '''
        Converts data to the appropriate type using the struct.unpack method,
        rather than using numpy.
        '''

        if (data_type == 51 or data_type == 52):
            return [data[i:i+num_elems].decode('utf-8') for i in
                    range(0, num_recs*num_values*num_elems, num_elems)]
        else:
            tofrom = self._convert_option()
            dt_string = self._convert_type(data_type)
            form = tofrom + str(num_recs*num_values*num_elems) + dt_string
            value_len = CDF._type_size(data_type, num_elems)
            return list(struct.unpack_from(form,
                                           data[0:num_recs*num_values*value_len]))

    def getVersion():   # @NoSelf
        """
        Shows the code version and last modified date.
        """
        print('CDFread version:', str(CDF.version) + '.' + str(CDF.release) +
              '.' + str(CDF.increment))
        print('Date: 2018/01/11')<|MERGE_RESOLUTION|>--- conflicted
+++ resolved
@@ -249,7 +249,6 @@
     def attinq(self, attribute=None):
         """
         Get attribute information.
-<<<<<<< HEAD
 
         Parameters
         ----------
@@ -260,8 +259,6 @@
         -------
         dict
             Dictionary of attribute information.
-=======
->>>>>>> 4a17c867
 
         Returns
         -------
